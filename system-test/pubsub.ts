--- conflicted
+++ resolved
@@ -605,14 +605,9 @@
     it('should get a list of snapshots', done => {
       pubsub.getSnapshots((err, snapshots) => {
         assert.ifError(err);
-<<<<<<< HEAD
-        assert.strictEqual(snapshots!.length, 1);
-        assert.strictEqual(snapshots![0].name.split('/').pop(), SNAPSHOT_NAME);
-=======
-        assert(snapshots.length > 0);
-        const names = snapshots.map(getSnapshotName);
+        assert(snapshots!.length > 0);
+        const names = snapshots!.map(getSnapshotName);
         assert(names.includes(SNAPSHOT_NAME));
->>>>>>> e59f8ecf
         done();
       });
     });
