/**
 * Copyright 2019 Google LLC. All Rights Reserved.
 *
 * Licensed under the Apache License, Version 2.0 (the "License");
 * you may not use this file except in compliance with the License.
 * You may obtain a copy of the License at
 *
 *      http://www.apache.org/licenses/LICENSE-2.0
 *
 * Unless required by applicable law or agreed to in writing, software
 * distributed under the License is distributed on an "AS IS" BASIS,
 * WITHOUT WARRANTIES OR CONDITIONS OF ANY KIND, either express or implied.
 * See the License for the specific language governing permissions and
 * limitations under the License.
 */

import * as execa from 'execa';
import * as mv from 'mv';
import {ncp} from 'ncp';
import * as tmp from 'tmp';
import {promisify} from 'util';

<<<<<<< HEAD
const keep = true;
=======
const keep = false;
>>>>>>> a9dd7f1e
const mvp = (promisify(mv) as {}) as (...args: string[]) => Promise<void>;
const ncpp = promisify(ncp);
const stagingDir = tmp.dirSync({keep, unsafeCleanup: true});
const stagingPath = stagingDir.name;
const pkg = require('../../package.json');

describe('📦 pack and install', () => {
  /**
   * Create a staging directory with temp fixtures used to test on a fresh
   * application.
   */
  it('should be able to use the d.ts', async () => {
    await execa('npm', ['pack', '--unsafe-perm']);
    const tarball = `google-cloud-pubsub-${pkg.version}.tgz`;
    await mvp(tarball, `${stagingPath}/pubsub.tgz`);
    await ncpp('system-test/fixtures/sample', `${stagingPath}/`);
    await execa('npm', ['install', '--unsafe-perm'], {
      cwd: `${stagingPath}/`,
      stdio: 'inherit',
    });
    await execa('node', ['--throw-deprecation', 'build/src/index.js'], {
      cwd: `${stagingPath}/`,
      stdio: 'inherit',
    });
  });

  /**
   * CLEAN UP - remove the staging directory when done.
   */
  after('cleanup staging', () => {
    if (!keep) {
      stagingDir.removeCallback();
    }
  });
});<|MERGE_RESOLUTION|>--- conflicted
+++ resolved
@@ -20,11 +20,7 @@
 import * as tmp from 'tmp';
 import {promisify} from 'util';
 
-<<<<<<< HEAD
-const keep = true;
-=======
 const keep = false;
->>>>>>> a9dd7f1e
 const mvp = (promisify(mv) as {}) as (...args: string[]) => Promise<void>;
 const ncpp = promisify(ncp);
 const stagingDir = tmp.dirSync({keep, unsafeCleanup: true});
