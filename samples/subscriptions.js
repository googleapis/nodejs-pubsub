/**
 * Copyright 2017, Google, Inc.
 * Licensed under the Apache License, Version 2.0 (the "License");
 * you may not use this file except in compliance with the License.
 * You may obtain a copy of the License at
 *
 *    http://www.apache.org/licenses/LICENSE-2.0
 *
 * Unless required by applicable law or agreed to in writing, software
 * distributed under the License is distributed on an "AS IS" BASIS,
 * WITHOUT WARRANTIES OR CONDITIONS OF ANY KIND, either express or implied.
 * See the License for the specific language governing permissions and
 * limitations under the License.
 */

/**
 * This application demonstrates how to perform basic operations on
 * subscriptions with the Google Cloud Pub/Sub API.
 *
 * For more information, see the README.md under /pubsub and the documentation
 * at https://cloud.google.com/pubsub/docs.
 */

'use strict';

async function listSubscriptions() {
  // [START pubsub_list_subscriptions]
  // Imports the Google Cloud client library
  const {PubSub} = require('@google-cloud/pubsub');

  // Creates a client
  const pubsub = new PubSub();

  // Lists all subscriptions in the current project
  const [subscriptions] = await pubsub.getSubscriptions();
  console.log('Subscriptions:');
  subscriptions.forEach(subscription => console.log(subscription.name));

  // [END pubsub_list_subscriptions]
}

async function listTopicSubscriptions(topicName) {
  // [START pubsub_list_topic_subscriptions]
  // Imports the Google Cloud client library
  const {PubSub} = require('@google-cloud/pubsub');

  // Creates a client
  const pubsub = new PubSub();

  /**
   * TODO(developer): Uncomment the following line to run the sample.
   */
  // const topicName = 'my-topic';

  // Lists all subscriptions for the topic
  const [subscriptions] = await pubsub.topic(topicName).getSubscriptions();
  console.log(`Subscriptions for ${topicName}:`);
  subscriptions.forEach(subscription => console.log(subscription.name));

  // [END pubsub_list_topic_subscriptions]
}

async function createSubscription(topicName, subscriptionName) {
  // [START pubsub_create_pull_subscription]
  // Imports the Google Cloud client library
  const {PubSub} = require('@google-cloud/pubsub');

  // Creates a client
  const pubsub = new PubSub();

  /**
   * TODO(developer): Uncomment the following lines to run the sample.
   */
  // const topicName = 'my-topic';
  // const subscriptionName = 'my-sub';

  // Creates a new subscription
  await pubsub.topic(topicName).createSubscription(subscriptionName);
  console.log(`Subscription ${subscriptionName} created.`);

  // [END pubsub_create_pull_subscription]
}

async function createFlowControlledSubscription(
  topicName,
  subscriptionName,
  maxInProgress,
  maxBytes
) {
  // [START pubsub_subscriber_flow_settings]
  // Imports the Google Cloud client library
  const {PubSub} = require('@google-cloud/pubsub');

  // Creates a client
  const pubsub = new PubSub();

  /**
   * TODO(developer): Uncomment the following lines to run the sample.
   */
  // const topicName = 'my-topic';
  // const subscriptionName = 'my-sub';
  // const maxInProgress = 5;
  // const maxBytes = 10000;

  const topic = pubsub.topic(topicName);

  const options = {
    flowControl: {
      maxBytes: maxBytes,
      maxMessages: maxInProgress,
    },
  };

  const subscription = topic.subscription(subscriptionName, options);

  // Creates a new subscription
  // Note that flow control configurations are not persistent
  const [newSubscription] = await subscription.get({
    autoCreate: true,
  });
  console.log(
    `Subscription ${
      newSubscription.name
    } created with a maximum of ${maxInProgress} unprocessed messages.`
  );

  // [END pubsub_subscriber_flow_settings]
}

async function createPushSubscription(topicName, subscriptionName) {
  // [START pubsub_create_push_subscription]
  // Imports the Google Cloud client library
  const {PubSub} = require('@google-cloud/pubsub');

  // Creates a client
  const pubsub = new PubSub();

  /**
   * TODO(developer): Uncomment the following lines to run the sample.
   */
  // const topicName = 'my-topic';
  // const subscriptionName = 'my-sub';

  const options = {
    pushConfig: {
      // Set to an HTTPS endpoint of your choice. If necessary, register
      // (authorize) the domain on which the server is hosted.
      pushEndpoint: `https://${pubsub.projectId}.appspot.com/push`,
    },
  };

  await pubsub.topic(topicName).createSubscription(subscriptionName, options);
  console.log(`Subscription ${subscriptionName} created.`);

  // [END pubsub_create_push_subscription]
}

async function modifyPushConfig(topicName, subscriptionName) {
  // [START pubsub_update_push_configuration]
  // Imports the Google Cloud client library
  const {PubSub} = require('@google-cloud/pubsub');

  // Creates a client
  const pubsub = new PubSub();

  /**
   * TODO(developer): Uncomment the following line to run the sample.
   */
  // const topicName = 'my-topic';
  // const subscriptionName = 'my-sub';

  const options = {
    // Set to an HTTPS endpoint of your choice. If necessary, register
    // (authorize) the domain on which the server is hosted.
    pushEndpoint: `https://${pubsub.projectId}.appspot.com/push`,
  };

  await pubsub
    .topic(topicName)
    .subscription(subscriptionName)
    .modifyPushConfig(options);
  console.log(`Modified push config for subscription ${subscriptionName}.`);

  // [END pubsub_update_push_configuration]
}

async function deleteSubscription(subscriptionName) {
  // [START pubsub_delete_subscription]
  // Imports the Google Cloud client library
  const {PubSub} = require('@google-cloud/pubsub');

  // Creates a client
  const pubsub = new PubSub();

  /**
   * TODO(developer): Uncomment the following line to run the sample.
   */
  // const subscriptionName = 'my-sub';

  // Deletes the subscription
  await pubsub.subscription(subscriptionName).delete();
  console.log(`Subscription ${subscriptionName} deleted.`);

  // [END pubsub_delete_subscription]
}

async function getSubscription(subscriptionName) {
  // Imports the Google Cloud client library
  const {PubSub} = require('@google-cloud/pubsub');

  // Creates a client
  const pubsub = new PubSub();

  /**
   * TODO(developer): Uncomment the following line to run the sample.
   */
  // const subscriptionName = 'my-sub';

  // Gets the metadata for the subscription
  const [metadata] = await pubsub.subscription(subscriptionName).getMetadata();
  console.log(`Subscription: ${metadata.name}`);
  console.log(`Topic: ${metadata.topic}`);
  console.log(`Push config: ${metadata.pushConfig.pushEndpoint}`);
  console.log(`Ack deadline: ${metadata.ackDeadlineSeconds}s`);
}

function listenForMessages(subscriptionName, timeout) {
  // [START pubsub_subscriber_async_pull]
  // [START pubsub_quickstart_subscriber]
  // Imports the Google Cloud client library
  const {PubSub} = require('@google-cloud/pubsub');

  // Creates a client
  const pubsub = new PubSub();

  /**
   * TODO(developer): Uncomment the following lines to run the sample.
   */
  // const subscriptionName = 'my-sub';
  // const timeout = 60;

  // References an existing subscription
  const subscription = pubsub.subscription(subscriptionName);

  // Create an event handler to handle messages
  let messageCount = 0;
  const messageHandler = message => {
    console.log(`Received message ${message.id}:`);
    console.log(`\tData: ${message.data}`);
    console.log(`\tAttributes: ${message.attributes}`);
    messageCount += 1;

    // "Ack" (acknowledge receipt of) the message
    message.ack();
  };

  // Listen for new messages until timeout is hit
  subscription.on(`message`, messageHandler);

  setTimeout(() => {
    subscription.removeListener('message', messageHandler);
    console.log(`${messageCount} message(s) received.`);
  }, timeout * 1000);
  // [END pubsub_subscriber_async_pull]
  // [END pubsub_quickstart_subscriber]
}

async function synchronousPull(projectName, subscriptionName) {
  // [START pubsub_subscriber_sync_pull]
  // Imports the Google Cloud client library
  const pubsub = require('@google-cloud/pubsub');

  const client = new pubsub.v1.SubscriberClient();

  /**
   * TODO(developer): Uncomment the following lines to run the sample.
   */
  // const projectName = 'your-project';
  // const subscriptionName = 'your-subscription';

  const formattedSubscription = client.subscriptionPath(
    projectName,
    subscriptionName
  );
  // The maximum number of messages returned for this request.
  // Pub/Sub may return fewer than the number specified.
  const maxMessages = 1;
  const newAckDeadlineSeconds = 30;
  const request = {
    subscription: formattedSubscription,
    maxMessages: maxMessages,
  };

  let isProcessed = false;

  // The worker function is meant to be non-blocking. It starts a long-
  // running process, such as writing the message to a table, which may
  // take longer than the default 10-sec acknowledge deadline.
  function worker(message) {
    console.log(`Processing "${message.message.data}"...`);

    setTimeout(() => {
      console.log(`Finished procesing "${message.message.data}".`);
      isProcessed = true;
    }, 30000);
  }

<<<<<<< HEAD
  // The subscriber pulls a specific number of messages.
  const [response] = await client.pull(request);
  // Initialize `messages` with message ackId, message data and `false` as
  // processing state. Then, start each message in a worker function.
  response.receivedMessages.forEach(message => {
    messages[message.ackId] = [message.message.data, false];
    worker(message);
  });

  let numProcessed = 0;

  // setTimeout() gets run every 10s.
  let waiting = true;
  while (waiting) {
    await new Promise(r => setTimeout(r, 10000));
    // Every 10s, we do a check on the processing states of the messages.
    Object.keys(messages).map(async ackId => {
      console.log(ackId);
      if (messages[ackId][1]) {
        // If the processing state for a particular message is true,
        // We will ack the message.
        const ackRequest = {
          subscription: formattedSubscription,
          ackIds: [ackId],
        };

        await client.acknowledge(ackRequest).catch(err => {
          console.error(err);
        });

        console.log(`Acknowledged: "${messages[ackId][0]}".`);

        // Increment numProcessed by 1.
        numProcessed += 1;

        // Remove this message from `messages`.
        delete messages[ackId];
      } else {
        // If the processing state of a particular message remains false,
        // we will modify its ack deadline.
        const modifyAckRequest = {
          subscription: formattedSubscription,
          ackIds: [ackId],
          ackDeadlineSeconds: ackDeadlineSeconds,
        };

        await client.modifyAckDeadline(modifyAckRequest).catch(err => {
          console.error(err);
        });

        console.log(
          `Reset ack deadline for "${
            messages[ackId][0]
          }" for ${ackDeadlineSeconds}s.`
        );
      }

      // If all messages have been processed, we clear out of the interval.
      if (numProcessed === response.receivedMessages.length) {
        waiting = false;
        console.log(`Done.`);
        return;
      }
=======
  // The subscriber pulls a specified number of messages.
  client
    .pull(request)
    .then(responses => {
      // The first element of `responses` is a PullResponse object.
      const response = responses[0];
      // Obtain the first message.
      const message = response.receivedMessages[0];

      // Send the message to the worker function.
      worker(message);

      // setInterval() checks the worker process every 5 sec.
      // If the pre-set ack deadline is n sec, it is best to
      // set the interval to be every (n/2) sec.
      const interval = setInterval(function() {
        // If the message has been processed..
        if (isProcessed) {
          const ackRequest = {
            subscription: formattedSubscription,
            ackIds: [message.ackId],
          };

          //..acknowledges the message.
          client
            .acknowledge(ackRequest)
            .then(() => {
              console.log(`Acknowledged: "${message.message.data}".`);
              // Exit after the message is acknowledged.
              clearInterval(interval);
              console.log(`Done.`);
            })
            .catch(err => {
              console.error(err);
            });
        } else {
          // If the message is not yet processed..
          const modifyAckRequest = {
            subscription: formattedSubscription,
            ackIds: [message.ackId],
            ackDeadlineSeconds: newAckDeadlineSeconds,
          };

          //..reset its ack deadline.
          client
            .modifyAckDeadline(modifyAckRequest)
            .then(() => {
              console.log(
                `Reset ack deadline for "${
                  message.message.data
                }" for ${newAckDeadlineSeconds}s.`
              );
            })
            .catch(err => {
              console.error(err);
            });
        }
      }, 5000);
    })
    .catch(err => {
      console.error(err);
>>>>>>> 8c1efa63
    });
  }

  // [END pubsub_subscriber_sync_pull]
}

let subscribeCounterValue = 1;

function getSubscribeCounterValue() {
  return subscribeCounterValue;
}

function setSubscribeCounterValue(value) {
  subscribeCounterValue = value;
}

// [START pubsub_listen_ordered_messages]
const outstandingMessages = {};

async function listenForOrderedMessages(subscriptionName, timeout) {
  // Imports the Google Cloud client library
  const {PubSub} = require('@google-cloud/pubsub');

  // Creates a client
  const pubsub = new PubSub();

  // References an existing subscription, e.g. "my-subscription"
  const subscription = pubsub.subscription(subscriptionName);

  // Create an event handler to handle messages
  const messageHandler = function(message) {
    // Buffer the message in an object (for later ordering)
    outstandingMessages[message.attributes.counterId] = message;

    // "Ack" (acknowledge receipt of) the message
    message.ack();
  };

  // Listen for new messages until timeout is hit
  subscription.on(`message`, messageHandler);
  await new Promise(r => setTimeout(r, timeout * 1000));
  subscription.removeListener(`message`, messageHandler);

  // Pub/Sub messages are unordered, so here we manually order messages by
  // their "counterId" attribute which was set when they were published.
  const outstandingIds = Object.keys(outstandingMessages).map(counterId =>
    Number(counterId, 10)
  );
  outstandingIds.sort();

  outstandingIds.forEach(counterId => {
    const counter = getSubscribeCounterValue();
    const message = outstandingMessages[counterId];

    if (counterId < counter) {
      // The message has already been processed
      message.ack();
      delete outstandingMessages[counterId];
    } else if (counterId === counter) {
      // Process the message
      console.log(
        `* %d %j %j`,
        message.id,
        message.data.toString(),
        message.attributes
      );
      setSubscribeCounterValue(counterId + 1);
      message.ack();
      delete outstandingMessages[counterId];
    } else {
      // Have not yet processed the message on which this message is dependent
      return false;
    }
  });
}
// [END pubsub_listen_ordered_messages]

async function listenForErrors(subscriptionName, timeout) {
  // [START pubsub_subscriber_error_listener]
  // Imports the Google Cloud client library
  const {PubSub} = require('@google-cloud/pubsub');

  // Creates a client
  const pubsub = new PubSub();

  /**
   * TODO(developer): Uncomment the following lines to run the sample.
   */
  // const subscriptionName = 'my-sub';
  // const timeout = 60;

  // References an existing subscription
  const subscription = pubsub.subscription(subscriptionName);

  // Create an event handler to handle messages
  const messageHandler = function(message) {
    // Do something with the message
    console.log(`Message: ${message}`);

    // "Ack" (acknowledge receipt of) the message
    message.ack();
  };

  // Create an event handler to handle errors
  const errorHandler = function(error) {
    // Do something with the error
    console.error(`ERROR: ${error}`);
  };

  // Listen for new messages/errors until timeout is hit
  subscription.on(`message`, messageHandler);
  subscription.on(`error`, errorHandler);

  setTimeout(() => {
    subscription.removeListener(`message`, messageHandler);
    subscription.removeListener(`error`, errorHandler);
  }, timeout * 1000);
  // [END pubsub_subscriber_error_listener]
}

async function getSubscriptionPolicy(subscriptionName) {
  // [START pubsub_get_subscription_policy]
  // Imports the Google Cloud client library
  const {PubSub} = require('@google-cloud/pubsub');

  // Creates a client
  const pubsub = new PubSub();

  /**
   * TODO(developer): Uncomment the following line to run the sample.
   */
  // const subscriptionName = 'my-sub';

  // Retrieves the IAM policy for the subscription
  const [policy] = await pubsub.subscription(subscriptionName).iam.getPolicy();
  console.log(`Policy for subscription: ${JSON.stringify(policy.bindings)}.`);

  // [END pubsub_get_subscription_policy]
}

async function setSubscriptionPolicy(subscriptionName) {
  // [START pubsub_set_subscription_policy]
  // Imports the Google Cloud client library
  const {PubSub} = require('@google-cloud/pubsub');

  // Creates a client
  const pubsub = new PubSub();

  /**
   * TODO(developer): Uncomment the following line to run the sample.
   */
  // const subscriptionName = 'my-sub';

  // The new IAM policy
  const newPolicy = {
    bindings: [
      {
        // Add a group as editors
        role: `roles/pubsub.editor`,
        members: [`group:cloud-logs@google.com`],
      },
      {
        // Add all users as viewers
        role: `roles/pubsub.viewer`,
        members: [`allUsers`],
      },
    ],
  };

  // Updates the IAM policy for the subscription
  const [updatedPolicy] = await pubsub
    .subscription(subscriptionName)
    .iam.setPolicy(newPolicy);
  console.log(`Updated policy for subscription: %j`, updatedPolicy.bindings);

  // [END pubsub_set_subscription_policy]
}

async function testSubscriptionPermissions(subscriptionName) {
  // [START pubsub_test_subscription_permissions]
  // Imports the Google Cloud client library
  const {PubSub} = require('@google-cloud/pubsub');

  // Creates a client
  const pubsub = new PubSub();

  /**
   * TODO(developer): Uncomment the following line to run the sample.
   */
  // const subscriptionName = 'my-sub';

  const permissionsToTest = [
    `pubsub.subscriptions.consume`,
    `pubsub.subscriptions.update`,
  ];

  // Tests the IAM policy for the specified subscription
  const [permissions] = await pubsub
    .subscription(subscriptionName)
    .iam.testPermissions(permissionsToTest);
  console.log(`Tested permissions for subscription: %j`, permissions);

  // [END pubsub_test_subscription_permissions]
}

module.exports = {listenForOrderedMessages};

const cli = require(`yargs`)
  .demand(1)
  .command(
    `list [topicName]`,
    `Lists all subscriptions in the current project, optionally filtering by a topic.`,
    {},
    opts => {
      if (opts.topicName) {
        listTopicSubscriptions(opts.topicName);
      } else {
        listSubscriptions();
      }
    }
  )
  .command(
    `create <topicName> <subscriptionName>`,
    `Creates a new subscription.`,
    {},
    opts => createSubscription(opts.topicName, opts.subscriptionName)
  )
  .command(
    `create-flow <topicName> <subscriptionName>`,
    `Creates a new subscription with flow-control limits, which don't persist between subscriptions.`,
    {
      maxInProgress: {
        alias: 'm',
        type: 'number',
        default: 0,
      },
      maxBytes: {
        alias: 'b',
        type: 'number',
        default: 0,
      },
    },
    opts =>
      createFlowControlledSubscription(
        opts.topicName,
        opts.subscriptionName,
        opts.maxInProgress,
        opts.maxBytes
      )
  )
  .command(
    `create-push <topicName> <subscriptionName>`,
    `Creates a new push subscription.`,
    {},
    opts => createPushSubscription(opts.topicName, opts.subscriptionName)
  )
  .command(
    `modify-config <topicName> <subscriptionName>`,
    `Modifies the configuration of an existing push subscription.`,
    {},
    opts => modifyPushConfig(opts.topicName, opts.subscriptionName)
  )
  .command(`delete <subscriptionName>`, `Deletes a subscription.`, {}, opts =>
    deleteSubscription(opts.subscriptionName)
  )
  .command(
    `get <subscriptionName>`,
    `Gets the metadata for a subscription.`,
    {},
    opts => getSubscription(opts.subscriptionName)
  )
  .command(
    `listen-messages <subscriptionName>`,
    `Listens to messages for a subscription.`,
    {
      timeout: {
        alias: 't',
        type: 'number',
        default: 10,
      },
    },
    opts => listenForMessages(opts.subscriptionName, opts.timeout)
  )
  .command(
    `sync-pull <projectName> <subscriptionName>`,
    `Receive messages synchronously.`,
    {},
    opts => synchronousPull(opts.projectName, opts.subscriptionName)
  )
  .command(
    `listen-errors <subscriptionName>`,
    `Listens to messages and errors for a subscription.`,
    {
      timeout: {
        alias: 't',
        type: 'number',
        default: 10,
      },
    },
    opts => listenForErrors(opts.subscriptionName, opts.timeout)
  )
  .command(
    `get-policy <subscriptionName>`,
    `Gets the IAM policy for a subscription.`,
    {},
    opts => getSubscriptionPolicy(opts.subscriptionName)
  )
  .command(
    `set-policy <subscriptionName>`,
    `Sets the IAM policy for a subscription.`,
    {},
    opts => setSubscriptionPolicy(opts.subscriptionName)
  )
  .command(
    `test-permissions <subscriptionName>`,
    `Tests the permissions for a subscription.`,
    {},
    opts => testSubscriptionPermissions(opts.subscriptionName)
  )
  .example(`node $0 list`)
  .example(`node $0 list my-topic`)
  .example(`node $0 create my-topic worker-1`)
  .example(`node $0 create-flow my-topic worker-1 -m 5`)
  .example(`node $0 create-push my-topic worker-1`)
  .example(`node $0 modify-config my-topic worker-1`)
  .example(`node $0 get worker-1`)
  .example(`node $0 listen-messages my-subscription`)
  .example(`node $0 sync-pull my-project my-subscription`)
  .example(`node $0 listen-errors my-subscription`)
  .example(`node $0 delete worker-1`)
  .example(`node $0 pull worker-1`)
  .example(`node $0 get-policy worker-1`)
  .example(`node $0 set-policy worker-1`)
  .example(`node $0 test-permissions worker-1`)
  .wrap(120)
  .recommendCommands()
  .epilogue(`For more information, see https://cloud.google.com/pubsub/docs`);

if (module === require.main) {
  cli.help().strict().argv; // eslint-disable-line
}<|MERGE_RESOLUTION|>--- conflicted
+++ resolved
@@ -305,136 +305,50 @@
     }, 30000);
   }
 
-<<<<<<< HEAD
-  // The subscriber pulls a specific number of messages.
+  // The subscriber pulls a specified number of messages.
   const [response] = await client.pull(request);
-  // Initialize `messages` with message ackId, message data and `false` as
-  // processing state. Then, start each message in a worker function.
-  response.receivedMessages.forEach(message => {
-    messages[message.ackId] = [message.message.data, false];
-    worker(message);
-  });
-
-  let numProcessed = 0;
-
-  // setTimeout() gets run every 10s.
+  // Obtain the first message.
+  const message = response.receivedMessages[0];
+  // Send the message to the worker function.
+  worker(message);
+
+  // setInterval() checks the worker process every 5 sec.
+  // If the pre-set ack deadline is n sec, it is best to
+  // set the interval to be every (n/2) sec.
   let waiting = true;
   while (waiting) {
     await new Promise(r => setTimeout(r, 10000));
-    // Every 10s, we do a check on the processing states of the messages.
-    Object.keys(messages).map(async ackId => {
-      console.log(ackId);
-      if (messages[ackId][1]) {
-        // If the processing state for a particular message is true,
-        // We will ack the message.
-        const ackRequest = {
-          subscription: formattedSubscription,
-          ackIds: [ackId],
-        };
-
-        await client.acknowledge(ackRequest).catch(err => {
-          console.error(err);
-        });
-
-        console.log(`Acknowledged: "${messages[ackId][0]}".`);
-
-        // Increment numProcessed by 1.
-        numProcessed += 1;
-
-        // Remove this message from `messages`.
-        delete messages[ackId];
-      } else {
-        // If the processing state of a particular message remains false,
-        // we will modify its ack deadline.
-        const modifyAckRequest = {
-          subscription: formattedSubscription,
-          ackIds: [ackId],
-          ackDeadlineSeconds: ackDeadlineSeconds,
-        };
-
-        await client.modifyAckDeadline(modifyAckRequest).catch(err => {
-          console.error(err);
-        });
-
-        console.log(
-          `Reset ack deadline for "${
-            messages[ackId][0]
-          }" for ${ackDeadlineSeconds}s.`
-        );
-      }
-
-      // If all messages have been processed, we clear out of the interval.
-      if (numProcessed === response.receivedMessages.length) {
-        waiting = false;
-        console.log(`Done.`);
-        return;
-      }
-=======
-  // The subscriber pulls a specified number of messages.
-  client
-    .pull(request)
-    .then(responses => {
-      // The first element of `responses` is a PullResponse object.
-      const response = responses[0];
-      // Obtain the first message.
-      const message = response.receivedMessages[0];
-
-      // Send the message to the worker function.
-      worker(message);
-
-      // setInterval() checks the worker process every 5 sec.
-      // If the pre-set ack deadline is n sec, it is best to
-      // set the interval to be every (n/2) sec.
-      const interval = setInterval(function() {
-        // If the message has been processed..
-        if (isProcessed) {
-          const ackRequest = {
-            subscription: formattedSubscription,
-            ackIds: [message.ackId],
-          };
-
-          //..acknowledges the message.
-          client
-            .acknowledge(ackRequest)
-            .then(() => {
-              console.log(`Acknowledged: "${message.message.data}".`);
-              // Exit after the message is acknowledged.
-              clearInterval(interval);
-              console.log(`Done.`);
-            })
-            .catch(err => {
-              console.error(err);
-            });
-        } else {
-          // If the message is not yet processed..
-          const modifyAckRequest = {
-            subscription: formattedSubscription,
-            ackIds: [message.ackId],
-            ackDeadlineSeconds: newAckDeadlineSeconds,
-          };
-
-          //..reset its ack deadline.
-          client
-            .modifyAckDeadline(modifyAckRequest)
-            .then(() => {
-              console.log(
-                `Reset ack deadline for "${
-                  message.message.data
-                }" for ${newAckDeadlineSeconds}s.`
-              );
-            })
-            .catch(err => {
-              console.error(err);
-            });
-        }
-      }, 5000);
-    })
-    .catch(err => {
-      console.error(err);
->>>>>>> 8c1efa63
-    });
+    // If the message has been processed..
+    if (isProcessed) {
+      const ackRequest = {
+        subscription: formattedSubscription,
+        ackIds: [message.ackId],
+      };
+
+      //..acknowledges the message.
+      await client.acknowledge(ackRequest);
+      console.log(`Acknowledged: "${message.message.data}".`);
+      // Exit after the message is acknowledged.
+      waiting = false;
+      console.log(`Done.`);
+    } else {
+      // If the message is not yet processed..
+      const modifyAckRequest = {
+        subscription: formattedSubscription,
+        ackIds: [message.ackId],
+        ackDeadlineSeconds: newAckDeadlineSeconds,
+      };
+
+      //..reset its ack deadline.
+      await client.modifyAckDeadline(modifyAckRequest);
+
+      console.log(
+        `Reset ack deadline for "${
+          message.message.data
+        }" for ${newAckDeadlineSeconds}s.`
+      );
+    }
   }
-
   // [END pubsub_subscriber_sync_pull]
 }
 
