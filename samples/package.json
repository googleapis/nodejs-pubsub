{
  "name": "nodejs-docs-samples-pubsub",
  "files": [
    "*.js",
    "typescript/*.ts"
  ],
  "private": true,
  "license": "Apache-2.0",
  "author": "Google Inc.",
  "repository": "googleapis/nodejs-pubsub",
  "engines": {
    "node": ">=12.0.0"
  },
  "scripts": {
    "test": "mocha build/system-test --timeout 600000",
    "pretest": "npm run compile && cp -f *.js build/",
    "tsc": "tsc -p .",
    "sampletsc": "cd typescript && tsc -p . && cd ..",
    "compile": "npm run tsc && npm run sampletsc",
    "clean": "gts clean && rm -rf build/",
    "precompile": "npm run clean"
  },
  "dependencies": {
<<<<<<< HEAD
    "@google-cloud/opentelemetry-cloud-trace-exporter": "^2.0.0",
    "@google-cloud/pubsub": "^4.3.3",
=======
    "@google-cloud/pubsub": "^4.5.0",
    "@google-cloud/storage": "^7.11.1",
>>>>>>> 120fa1bc
    "@opentelemetry/api": "^1.6.0",
    "@opentelemetry/resources": "^1.17.0",
    "@opentelemetry/sdk-trace-base": "^1.17.0",
    "@opentelemetry/sdk-trace-node": "^1.17.0",
    "@opentelemetry/semantic-conventions": "^1.17.0",
    "avro-js": "^1.11.3",
    "p-defer": "^3.0.0",
    "protobufjs": "~7.3.0"
  },
  "devDependencies": {
    "@google-cloud/bigquery": "^7.0.0",
    "@types/chai": "^4.2.16",
    "@types/rimraf": "^4.0.0",
    "chai": "^4.2.0",
    "gts": "^5.0.0",
    "mocha": "^9.2.2",
    "rimraf": "^5.0.0",
    "typescript": "^5.1.6",
    "uuid": "^9.0.0"
  }
}<|MERGE_RESOLUTION|>--- conflicted
+++ resolved
@@ -21,13 +21,9 @@
     "precompile": "npm run clean"
   },
   "dependencies": {
-<<<<<<< HEAD
     "@google-cloud/opentelemetry-cloud-trace-exporter": "^2.0.0",
-    "@google-cloud/pubsub": "^4.3.3",
-=======
     "@google-cloud/pubsub": "^4.5.0",
     "@google-cloud/storage": "^7.11.1",
->>>>>>> 120fa1bc
     "@opentelemetry/api": "^1.6.0",
     "@opentelemetry/resources": "^1.17.0",
     "@opentelemetry/sdk-trace-base": "^1.17.0",
