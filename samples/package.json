{
  "name": "nodejs-docs-samples-pubsub",
  "files": [
    "*.js",
    "typescript/*.ts"
  ],
  "private": true,
  "license": "Apache-2.0",
  "author": "Google Inc.",
  "repository": "googleapis/nodejs-pubsub",
  "engines": {
    "node": ">=12.0.0"
  },
  "scripts": {
    "test": "mocha build/system-test --timeout 600000",
    "pretest": "npm run compile && cp -f *.js build/",
    "tsc": "tsc -p .",
    "sampletsc": "cd typescript && tsc -p . && cd ..",
    "compile": "npm run tsc && npm run sampletsc",
    "clean": "gts clean && rm -rf build/",
    "precompile": "npm run clean"
  },
  "dependencies": {
<<<<<<< HEAD
    "@google-cloud/opentelemetry-cloud-trace-exporter": "^2.0.0",
    "@google-cloud/pubsub": "^4.0.6",
    "@opentelemetry/api": "^1.6.0",
    "@opentelemetry/resources": "^1.17.0",
    "@opentelemetry/sdk-trace-base": "^1.17.0",
    "@opentelemetry/sdk-trace-node": "^1.17.0",
    "@opentelemetry/semantic-conventions": "^1.17.0",
=======
    "@google-cloud/pubsub": "^4.0.7",
    "@opentelemetry/api": "^1.0.0",
    "@opentelemetry/tracing": "^0.24.0",
>>>>>>> 822dbbb8
    "avro-js": "^1.10.1",
    "p-defer": "^3.0.0",
    "protobufjs": "^7.0.0"
  },
  "devDependencies": {
    "@google-cloud/bigquery": "^7.0.0",
    "@types/chai": "^4.2.16",
    "@types/rimraf": "^3.0.0",
    "chai": "^4.2.0",
    "gts": "^3.1.0",
    "mocha": "^8.0.0",
    "rimraf": "^5.0.0",
    "typescript": "~4.3.0",
    "uuid": "^9.0.0"
  }
}<|MERGE_RESOLUTION|>--- conflicted
+++ resolved
@@ -21,19 +21,13 @@
     "precompile": "npm run clean"
   },
   "dependencies": {
-<<<<<<< HEAD
     "@google-cloud/opentelemetry-cloud-trace-exporter": "^2.0.0",
-    "@google-cloud/pubsub": "^4.0.6",
+    "@google-cloud/pubsub": "^4.0.7",
     "@opentelemetry/api": "^1.6.0",
     "@opentelemetry/resources": "^1.17.0",
     "@opentelemetry/sdk-trace-base": "^1.17.0",
     "@opentelemetry/sdk-trace-node": "^1.17.0",
     "@opentelemetry/semantic-conventions": "^1.17.0",
-=======
-    "@google-cloud/pubsub": "^4.0.7",
-    "@opentelemetry/api": "^1.0.0",
-    "@opentelemetry/tracing": "^0.24.0",
->>>>>>> 822dbbb8
     "avro-js": "^1.10.1",
     "p-defer": "^3.0.0",
     "protobufjs": "^7.0.0"
