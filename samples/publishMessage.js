// Copyright 2019-2023 Google LLC
//
// Licensed under the Apache License, Version 2.0 (the "License");
// you may not use this file except in compliance with the License.
// You may obtain a copy of the License at
//
//     https://www.apache.org/licenses/LICENSE-2.0
//
// Unless required by applicable law or agreed to in writing, software
// distributed under the License is distributed on an "AS IS" BASIS,
// WITHOUT WARRANTIES OR CONDITIONS OF ANY KIND, either express or implied.
// See the License for the specific language governing permissions and
// limitations under the License.

// This is a generated sample, using the typeless sample bot. Please
// look for the source TypeScript sample (.ts) for modifications.
'use strict';

/**
 * This sample demonstrates how to perform basic operations on topics with
 * the Google Cloud Pub/Sub API.
 *
 * For more information, see the README.md under /pubsub and the documentation
 * at https://cloud.google.com/pubsub/docs.
 */

// sample-metadata:
//   title: Publish Message
//   description: Publishes a message to a topic.
//   usage: node publishMessage.js <topic-name-or-id> <data>

// [START pubsub_publish_with_error_handler]
// [START pubsub_quickstart_publisher]
/**
 * TODO(developer): Uncomment these variables before running the sample.
 */
// const topicNameOrId = 'YOUR_TOPIC_NAME_OR_ID';
// const data = JSON.stringify({foo: 'bar'});

// Imports the Google Cloud client library
const { PubSub } = require("@google-cloud/pubsub");

// Creates a client; cache this for further use
const pubSubClient = new PubSub();

async function publishMessage(topicNameOrId, data) {
  // Publishes the message as a string, e.g. "Hello, world!" or JSON.stringify(someObject)
  const dataBuffer = Buffer.from(data);

  try {
    const messageId = await pubSubClient.
    topic(topicNameOrId).
    publishMessage({ data: dataBuffer });
    console.log(`Message ${messageId} published.`);
  } catch (error) {
<<<<<<< HEAD
    console.error(`Received error while publishing: ${error.message}`);

=======
    console.error(
      `Received error while publishing: ${error.message}`
    );
>>>>>>> 4d6b38c2
    process.exitCode = 1;
  }
}
// [END pubsub_publish_with_error_handler]
// [END pubsub_quickstart_publisher]

function main(
topicNameOrId = 'YOUR_TOPIC_NAME_OR_ID',
data = JSON.stringify({ foo: 'bar' }))
{
  publishMessage(topicNameOrId, data).catch((err) => {
    console.error(err.message);
    process.exitCode = 1;
  });
}

main(...process.argv.slice(2));<|MERGE_RESOLUTION|>--- conflicted
+++ resolved
@@ -38,7 +38,7 @@
 // const data = JSON.stringify({foo: 'bar'});
 
 // Imports the Google Cloud client library
-const { PubSub } = require("@google-cloud/pubsub");
+const {PubSub} = require('@google-cloud/pubsub');
 
 // Creates a client; cache this for further use
 const pubSubClient = new PubSub();
@@ -48,19 +48,12 @@
   const dataBuffer = Buffer.from(data);
 
   try {
-    const messageId = await pubSubClient.
-    topic(topicNameOrId).
-    publishMessage({ data: dataBuffer });
+    const messageId = await pubSubClient
+      .topic(topicNameOrId)
+      .publishMessage({data: dataBuffer});
     console.log(`Message ${messageId} published.`);
   } catch (error) {
-<<<<<<< HEAD
     console.error(`Received error while publishing: ${error.message}`);
-
-=======
-    console.error(
-      `Received error while publishing: ${error.message}`
-    );
->>>>>>> 4d6b38c2
     process.exitCode = 1;
   }
 }
@@ -68,10 +61,10 @@
 // [END pubsub_quickstart_publisher]
 
 function main(
-topicNameOrId = 'YOUR_TOPIC_NAME_OR_ID',
-data = JSON.stringify({ foo: 'bar' }))
-{
-  publishMessage(topicNameOrId, data).catch((err) => {
+  topicNameOrId = 'YOUR_TOPIC_NAME_OR_ID',
+  data = JSON.stringify({foo: 'bar'})
+) {
+  publishMessage(topicNameOrId, data).catch(err => {
     console.error(err.message);
     process.exitCode = 1;
   });
