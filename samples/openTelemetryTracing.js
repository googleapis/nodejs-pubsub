<<<<<<< HEAD
// Copyright 2020-2022 Google LLC
=======
// Copyright 2020-2023 Google LLC
>>>>>>> 2471c164
//
// Licensed under the Apache License, Version 2.0 (the "License");
// you may not use this file except in compliance with the License.
// You may obtain a copy of the License at
//
//      http://www.apache.org/licenses/LICENSE-2.0
//
// Unless required by applicable law or agreed to in writing, software
// distributed under the License is distributed on an "AS IS" BASIS,
// WITHOUT WARRANTIES OR CONDITIONS OF ANY KIND, either express or implied.
// See the License for the specific language governing permissions and
// limitations under the License.

// This is a generated sample, using the typeless sample bot. Please
// look for the source TypeScript sample (.ts) for modifications.
'use strict';

/**
 * This sample demonstrates how to add OpenTelemetry tracing to the
 * Google Cloud Pub/Sub API.
 *
 * For more information, see the README.md under /pubsub and the documentation
 * at https://cloud.google.com/pubsub/docs.
 */

// sample-metadata:
//   title: OpenTelemetry Tracing
//   description: Demonstrates how to enable OpenTelemetry tracing in
//     a publisher or subscriber.
//   usage: node openTelemetryTracing.js <topic-name-or-id> <subscription-name-or-id>

const SUBSCRIBER_TIMEOUT = 10;

// [START opentelemetry_tracing]
/**
 * TODO(developer): Uncomment these variables before running the sample.
 */
// const topicNameOrId = 'YOUR_TOPIC_OR_ID';
// const subscriptionNameOrId = 'YOUR_SUBSCRIPTION_OR_ID';
// const data = 'Hello, world!";

// Imports the Google Cloud client library
const {PubSub} = require('@google-cloud/pubsub');

// Imports the OpenTelemetry API
const otel = require('@opentelemetry/sdk-trace-node');
const {diag, DiagConsoleLogger, DiagLogLevel} = require('@opentelemetry/api');
const {NodeTracerProvider} = otel;
<<<<<<< HEAD
const {
  SimpleSpanProcessor,
  ConsoleSpanExporter,
} = require('@opentelemetry/sdk-trace-base');
=======
const {SimpleSpanProcessor} = require('@opentelemetry/sdk-trace-base');

// To output to the console for testing, use the ConsoleSpanExporter.
const {ConsoleSpanExporter} = require('@opentelemetry/sdk-trace-base');

// To output to Cloud Trace, import the OpenTelemetry bridge library.
// import {TraceExporter} from '@google-cloud/opentelemetry-cloud-trace-exporter';
>>>>>>> 2471c164

const {Resource} = require('@opentelemetry/resources');
const {
  SemanticResourceAttributes,
} = require('@opentelemetry/semantic-conventions');

// Enable the diagnostic logger for OpenTelemetry
diag.setLogger(new DiagConsoleLogger(), DiagLogLevel.DEBUG);

<<<<<<< HEAD
const exporter = new ConsoleSpanExporter();

=======
// Log spans out to the console, for testing.
const exporter = new ConsoleSpanExporter();

// Log spans out to Cloud Trace, for production.
// const exporter = new TraceExporter();

// Build a tracer provider and a span processor to do
// something with the spans we're generating.
>>>>>>> 2471c164
const provider = new NodeTracerProvider({
  resource: new Resource({
    [SemanticResourceAttributes.SERVICE_NAME]: 'otel example',
  }),
});
const processor = new SimpleSpanProcessor(exporter);
provider.addSpanProcessor(processor);
provider.register();

// Creates a client; cache this for further use.
const pubSubClient = new PubSub();

async function publishMessage(topicNameOrId, data) {
<<<<<<< HEAD
  // Publishes the message as a string, e.g. "Hello, world!" or JSON.stringify(someObject)
  const dataBuffer = Buffer.from(data);
  const messageId = await pubSubClient
    .topic(topicNameOrId)
    .publishMessage({data: dataBuffer});
=======
  // Publishes the message as a string, e.g. "Hello, world!"
  // or JSON.stringify(someObject)
  const dataBuffer = Buffer.from(data);
  const publisher = pubSubClient.topic(topicNameOrId);
  const messageId = await publisher.publishMessage({data: dataBuffer});
>>>>>>> 2471c164
  console.log(`Message ${messageId} published.`);
}

async function subscriptionListen(subscriptionNameOrId) {
<<<<<<< HEAD
  // Message handler for subscriber
  const messageHandler = message => {
=======
  const subscriber = pubSubClient.subscription(subscriptionNameOrId);

  // Message handler for subscriber
  const messageHandler = async message => {
>>>>>>> 2471c164
    console.log(`Message ${message.id} received.`);
    message.ack();

    // Ensure that all spans got flushed by the exporter
    console.log('Cleaning up OpenTelemetry exporter...');
<<<<<<< HEAD
    exporter.shutdown().then(() => {
      // Cleaned up exporter.
      process.exit(0);
    });
  };

  const errorHandler = error => {
    console.log('Received error:', error);

    console.log('Cleaning up OpenTelemetry exporter...');
    exporter.shutdown().then(() => {
      // Cleaned up exporter.
      process.exit(0);
    });
  };

  // Listens for new messages from the topic
  pubSubClient.subscription(subscriptionNameOrId).on('message', messageHandler);
  pubSubClient.subscription(subscriptionNameOrId).on('error', errorHandler);

  // Wait a bit for the subscription. For the sample only.
  setTimeout(() => {
    pubSubClient.subscription(subscriptionNameOrId).removeAllListeners();
=======
    await processor.forceFlush();
    await subscriber.close();
  };

  const errorHandler = async error => {
    console.log('Received error:', error);

    console.log('Cleaning up OpenTelemetry exporter...');
    await processor.forceFlush();
    await subscriber.close();
  };

  // Listens for new messages from the topic
  subscriber.on('message', messageHandler);
  subscriber.on('error', errorHandler);

  // Wait a bit for the subscription to receive messages.
  // For the sample only.
  setTimeout(() => {
    subscriber.removeAllListeners();
>>>>>>> 2471c164
  }, SUBSCRIBER_TIMEOUT * 1000);
}
// [END opentelemetry_tracing]

function main(
  topicNameOrId = 'YOUR_TOPIC_NAME_OR_ID',
  subscriptionNameOrId = 'YOUR_SUBSCRIPTION_NAME_OR_ID',
  data = 'Hello, world!'
) {
  publishMessage(topicNameOrId, data)
    .then(() => subscriptionListen(subscriptionNameOrId))
    .catch(err => {
      console.error(err.message);
      process.exitCode = 1;
    });
}

main(...process.argv.slice(2));<|MERGE_RESOLUTION|>--- conflicted
+++ resolved
@@ -1,8 +1,4 @@
-<<<<<<< HEAD
-// Copyright 2020-2022 Google LLC
-=======
 // Copyright 2020-2023 Google LLC
->>>>>>> 2471c164
 //
 // Licensed under the Apache License, Version 2.0 (the "License");
 // you may not use this file except in compliance with the License.
@@ -51,12 +47,6 @@
 const otel = require('@opentelemetry/sdk-trace-node');
 const {diag, DiagConsoleLogger, DiagLogLevel} = require('@opentelemetry/api');
 const {NodeTracerProvider} = otel;
-<<<<<<< HEAD
-const {
-  SimpleSpanProcessor,
-  ConsoleSpanExporter,
-} = require('@opentelemetry/sdk-trace-base');
-=======
 const {SimpleSpanProcessor} = require('@opentelemetry/sdk-trace-base');
 
 // To output to the console for testing, use the ConsoleSpanExporter.
@@ -64,7 +54,6 @@
 
 // To output to Cloud Trace, import the OpenTelemetry bridge library.
 // import {TraceExporter} from '@google-cloud/opentelemetry-cloud-trace-exporter';
->>>>>>> 2471c164
 
 const {Resource} = require('@opentelemetry/resources');
 const {
@@ -74,10 +63,6 @@
 // Enable the diagnostic logger for OpenTelemetry
 diag.setLogger(new DiagConsoleLogger(), DiagLogLevel.DEBUG);
 
-<<<<<<< HEAD
-const exporter = new ConsoleSpanExporter();
-
-=======
 // Log spans out to the console, for testing.
 const exporter = new ConsoleSpanExporter();
 
@@ -86,7 +71,6 @@
 
 // Build a tracer provider and a span processor to do
 // something with the spans we're generating.
->>>>>>> 2471c164
 const provider = new NodeTracerProvider({
   resource: new Resource({
     [SemanticResourceAttributes.SERVICE_NAME]: 'otel example',
@@ -100,62 +84,24 @@
 const pubSubClient = new PubSub();
 
 async function publishMessage(topicNameOrId, data) {
-<<<<<<< HEAD
-  // Publishes the message as a string, e.g. "Hello, world!" or JSON.stringify(someObject)
-  const dataBuffer = Buffer.from(data);
-  const messageId = await pubSubClient
-    .topic(topicNameOrId)
-    .publishMessage({data: dataBuffer});
-=======
   // Publishes the message as a string, e.g. "Hello, world!"
   // or JSON.stringify(someObject)
   const dataBuffer = Buffer.from(data);
   const publisher = pubSubClient.topic(topicNameOrId);
   const messageId = await publisher.publishMessage({data: dataBuffer});
->>>>>>> 2471c164
   console.log(`Message ${messageId} published.`);
 }
 
 async function subscriptionListen(subscriptionNameOrId) {
-<<<<<<< HEAD
-  // Message handler for subscriber
-  const messageHandler = message => {
-=======
   const subscriber = pubSubClient.subscription(subscriptionNameOrId);
 
   // Message handler for subscriber
   const messageHandler = async message => {
->>>>>>> 2471c164
     console.log(`Message ${message.id} received.`);
     message.ack();
 
     // Ensure that all spans got flushed by the exporter
     console.log('Cleaning up OpenTelemetry exporter...');
-<<<<<<< HEAD
-    exporter.shutdown().then(() => {
-      // Cleaned up exporter.
-      process.exit(0);
-    });
-  };
-
-  const errorHandler = error => {
-    console.log('Received error:', error);
-
-    console.log('Cleaning up OpenTelemetry exporter...');
-    exporter.shutdown().then(() => {
-      // Cleaned up exporter.
-      process.exit(0);
-    });
-  };
-
-  // Listens for new messages from the topic
-  pubSubClient.subscription(subscriptionNameOrId).on('message', messageHandler);
-  pubSubClient.subscription(subscriptionNameOrId).on('error', errorHandler);
-
-  // Wait a bit for the subscription. For the sample only.
-  setTimeout(() => {
-    pubSubClient.subscription(subscriptionNameOrId).removeAllListeners();
-=======
     await processor.forceFlush();
     await subscriber.close();
   };
@@ -176,7 +122,6 @@
   // For the sample only.
   setTimeout(() => {
     subscriber.removeAllListeners();
->>>>>>> 2471c164
   }, SUBSCRIBER_TIMEOUT * 1000);
 }
 // [END opentelemetry_tracing]
