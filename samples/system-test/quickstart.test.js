--- conflicted
+++ resolved
@@ -15,21 +15,12 @@
 
 'use strict';
 
-<<<<<<< HEAD
-const proxyquire = require(`proxyquire`).noPreserveCache();
-const PubSub = proxyquire(`@google-cloud/pubsub`, {});
-const sinon = require(`sinon`);
-const assert = require('assert');
-const tools = require(`@google-cloud/nodejs-repo-tools`);
-const uuid = require(`uuid`);
-=======
 const proxyquire = require('proxyquire').noPreserveCache();
 const {PubSub} = proxyquire('@google-cloud/pubsub', {});
 const sinon = require('sinon');
 const test = require('ava');
 const tools = require('@google-cloud/nodejs-repo-tools');
 const uuid = require('uuid');
->>>>>>> 8c1efa63
 
 const projectId = process.env.GCLOUD_PROJECT;
 const pubsub = new PubSub({projectId});
