--- conflicted
+++ resolved
@@ -54,13 +54,8 @@
     "arrify": "^2.0.0",
     "async-each": "^1.0.1",
     "extend": "^3.0.2",
-<<<<<<< HEAD
-    "google-auth-library": "^5.5.0",
+    "google-auth-library": "^6.0.0",
     "google-gax": "^2.0.0",
-=======
-    "google-auth-library": "^6.0.0",
-    "google-gax": "^1.14.2",
->>>>>>> 45d98807
     "is-stream-ended": "^0.1.4",
     "lodash.snakecase": "^4.1.1",
     "p-defer": "^3.0.0",
