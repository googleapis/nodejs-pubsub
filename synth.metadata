--- conflicted
+++ resolved
@@ -4,11 +4,7 @@
       "git": {
         "name": ".",
         "remote": "https://github.com/googleapis/nodejs-pubsub.git",
-<<<<<<< HEAD
-        "sha": "dcdec71e3a496b041dc8d1d0f03eda85d5d0cf63"
-=======
         "sha": "3bf1f595fdc8b1766a3a0e184dff3e2153fb55db"
->>>>>>> 901b355e
       }
     },
     {
@@ -23,11 +19,7 @@
       "git": {
         "name": "synthtool",
         "remote": "https://github.com/googleapis/synthtool.git",
-<<<<<<< HEAD
-        "sha": "3a00b7fea8c4c83eaff8eb207f530a2e3e8e1de3"
-=======
         "sha": "89d431fb2975fc4e0ed24995a6e6dfc8ff4c24fa"
->>>>>>> 901b355e
       }
     }
   ],
