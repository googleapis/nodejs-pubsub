{
<<<<<<< HEAD
  "updateTime": "2019-06-26T11:19:29.799659Z",
=======
  "updateTime": "2019-06-25T21:35:12.178824Z",
>>>>>>> b04c79f2
  "sources": [
    {
      "generator": {
        "name": "artman",
        "version": "0.29.0",
        "dockerImage": "googleapis/artman@sha256:b79c8c20ee51e5302686c9d1294672d59290df1489be93749ef17d0172cc508d"
      }
    },
    {
      "git": {
        "name": "googleapis",
        "remote": "https://github.com/googleapis/googleapis.git",
<<<<<<< HEAD
        "sha": "3a152bcdb544743be7bfc79ebb88b2397a3c4020",
        "internalRef": "255067043"
=======
        "sha": "de1150ccad2a3daa4e265a0948bec54fdf9c8b54",
        "internalRef": "254446031"
>>>>>>> b04c79f2
      }
    },
    {
      "template": {
        "name": "node_library",
        "origin": "synthtool.gcp",
        "version": "2019.5.2"
      }
    }
  ],
  "destinations": [
    {
      "client": {
        "source": "googleapis",
        "apiName": "pubsub",
        "apiVersion": "v1",
        "language": "nodejs",
        "generator": "gapic",
        "config": "google/pubsub/artman_pubsub.yaml"
      }
    }
  ]
}<|MERGE_RESOLUTION|>--- conflicted
+++ resolved
@@ -1,9 +1,5 @@
 {
-<<<<<<< HEAD
   "updateTime": "2019-06-26T11:19:29.799659Z",
-=======
-  "updateTime": "2019-06-25T21:35:12.178824Z",
->>>>>>> b04c79f2
   "sources": [
     {
       "generator": {
@@ -16,13 +12,8 @@
       "git": {
         "name": "googleapis",
         "remote": "https://github.com/googleapis/googleapis.git",
-<<<<<<< HEAD
-        "sha": "3a152bcdb544743be7bfc79ebb88b2397a3c4020",
-        "internalRef": "255067043"
-=======
         "sha": "de1150ccad2a3daa4e265a0948bec54fdf9c8b54",
         "internalRef": "254446031"
->>>>>>> b04c79f2
       }
     },
     {
