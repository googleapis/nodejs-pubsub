{
  "sources": [
    {
      "git": {
        "name": ".",
        "remote": "https://github.com/googleapis/nodejs-pubsub.git",
<<<<<<< HEAD
        "sha": "db1f69c4aac5b3abfea12f70d45ceb8b7c957388"
=======
        "sha": "4745c10eb062b1816516ce79cec496b388e48b2b"
>>>>>>> 3b1e99eb
      }
    },
    {
      "git": {
        "name": "googleapis",
        "remote": "https://github.com/googleapis/googleapis.git",
        "sha": "b759c563bacf9cd15749be4d2bdd276d3f48ee29",
        "internalRef": "341102751"
      }
    },
    {
      "git": {
        "name": "synthtool",
        "remote": "https://github.com/googleapis/synthtool.git",
        "sha": "1f1148d3c7a7a52f0c98077f976bd9b3c948ee2b"
      }
    }
  ],
  "destinations": [
    {
      "client": {
        "source": "googleapis",
        "apiName": "pubsub",
        "apiVersion": "v1",
        "language": "nodejs",
        "generator": "bazel"
      }
    }
  ],
  "generatedFiles": [
    ".eslintignore",
    ".eslintrc.json",
    ".gitattributes",
    ".github/ISSUE_TEMPLATE/bug_report.md",
    ".github/ISSUE_TEMPLATE/feature_request.md",
    ".github/ISSUE_TEMPLATE/support_request.md",
    ".github/PULL_REQUEST_TEMPLATE.md",
    ".github/release-please.yml",
    ".github/workflows/ci.yaml",
    ".gitignore",
    ".jsdoc.js",
    ".kokoro/.gitattributes",
    ".kokoro/common.cfg",
    ".kokoro/continuous/node10/common.cfg",
    ".kokoro/continuous/node10/docs.cfg",
    ".kokoro/continuous/node10/test.cfg",
    ".kokoro/continuous/node12/common.cfg",
    ".kokoro/continuous/node12/lint.cfg",
    ".kokoro/continuous/node12/samples-test.cfg",
    ".kokoro/continuous/node12/system-test.cfg",
    ".kokoro/continuous/node12/test.cfg",
    ".kokoro/docs.sh",
    ".kokoro/lint.sh",
    ".kokoro/populate-secrets.sh",
    ".kokoro/presubmit/node10/common.cfg",
    ".kokoro/presubmit/node12/common.cfg",
    ".kokoro/presubmit/node12/samples-test.cfg",
    ".kokoro/presubmit/node12/system-test.cfg",
    ".kokoro/presubmit/node12/test.cfg",
    ".kokoro/publish.sh",
    ".kokoro/release/docs-devsite.cfg",
    ".kokoro/release/docs-devsite.sh",
    ".kokoro/release/docs.cfg",
    ".kokoro/release/docs.sh",
    ".kokoro/release/publish.cfg",
    ".kokoro/samples-test.sh",
    ".kokoro/system-test.sh",
    ".kokoro/test.bat",
    ".kokoro/test.sh",
    ".kokoro/trampoline.sh",
    ".kokoro/trampoline_v2.sh",
    ".mocharc.js",
    ".nycrc",
    ".prettierignore",
    ".prettierrc.js",
    ".trampolinerc",
    "CODE_OF_CONDUCT.md",
    "CONTRIBUTING.md",
    "LICENSE",
    "README.md",
    "api-extractor.json",
    "linkinator.config.json",
    "protos/google/pubsub/v1/pubsub.proto",
    "protos/protos.d.ts",
    "protos/protos.js",
    "protos/protos.json",
    "renovate.json",
    "samples/README.md",
    "src/v1/index.ts",
    "src/v1/publisher_client.ts",
    "src/v1/publisher_client_config.json",
    "src/v1/publisher_proto_list.json",
    "src/v1/subscriber_client.ts",
    "src/v1/subscriber_client_config.json",
    "src/v1/subscriber_proto_list.json",
    "test/gapic_publisher_v1.ts",
    "test/gapic_subscriber_v1.ts",
    "tsconfig.json",
    "webpack.config.js"
  ]
}<|MERGE_RESOLUTION|>--- conflicted
+++ resolved
@@ -4,11 +4,7 @@
       "git": {
         "name": ".",
         "remote": "https://github.com/googleapis/nodejs-pubsub.git",
-<<<<<<< HEAD
         "sha": "db1f69c4aac5b3abfea12f70d45ceb8b7c957388"
-=======
-        "sha": "4745c10eb062b1816516ce79cec496b388e48b2b"
->>>>>>> 3b1e99eb
       }
     },
     {
