--- conflicted
+++ resolved
@@ -1,9 +1,5 @@
 {
-<<<<<<< HEAD
   "updateTime": "2020-03-24T03:41:51.876202Z",
-=======
-  "updateTime": "2020-03-24T00:16:47.389462Z",
->>>>>>> 7e2f1dc0
   "sources": [
     {
       "git": {
@@ -17,11 +13,7 @@
       "git": {
         "name": "synthtool",
         "remote": "https://github.com/googleapis/synthtool.git",
-<<<<<<< HEAD
         "sha": "6a17abc7652e2fe563e1288c6e8c23fc260dda97"
-=======
-        "sha": "7e98e1609c91082f4eeb63b530c6468aefd18cfd"
->>>>>>> 7e2f1dc0
       }
     }
   ],
