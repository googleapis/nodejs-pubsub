--- conflicted
+++ resolved
@@ -1,34 +1,21 @@
 {
-<<<<<<< HEAD
   "updateTime": "2020-04-07T21:31:37.963646Z",
-=======
-  "updateTime": "2020-04-06T21:34:48.832806Z",
->>>>>>> 61950920
   "sources": [
     {
       "git": {
         "name": "googleapis",
         "remote": "https://github.com/googleapis/googleapis.git",
-<<<<<<< HEAD
         "sha": "0669a37c66d76bd413343da69420bb75c49062e7",
         "internalRef": "305340308",
         "log": "0669a37c66d76bd413343da69420bb75c49062e7\nchore: rename unused GAPIC v1 configs for IAM to legacy\n\ncommitter: @noahdietz\nPiperOrigin-RevId: 305340308\n\naf7da29c24814a1c873c22f477e9dd8dd5a17b0b\nchore: set Ruby namespace in proto options\n\nPiperOrigin-RevId: 305330079\n\n3f767aa32b4b3313027d05b503aaba63e0c432a3\ndocs: Update an out-of-date external link.\n\nPiperOrigin-RevId: 305329485\n\n9ede34d093b9d786a974448fc7a3a17948c203e2\nchore: set Ruby namespace in proto options\n\nPiperOrigin-RevId: 305327985\n\n27daba50281357b676e1ba882422ebeab4ce4f92\nchore: set Ruby namespace in proto options\n\nPiperOrigin-RevId: 305327500\n\n82de0f6f04649651958b96fbc5b0b39dd4dbbd01\nFix: Add missing resource name definition (from the Compute API).\n\nPiperOrigin-RevId: 305324763\n\n744591190e828440f72745aef217f883afd1fd71\ndocs: change relative URLs to absolute URLs to fix broken links.\n\nPiperOrigin-RevId: 305323909\n\n1247c135ceaedfe04261d27a64aaecf78ffbae74\nchore: enable gapicv2 for videointelligence/v1beta2 API\n\nCommitter: @miraleung\nPiperOrigin-RevId: 305321976\n\n633c8b13227b9e3810749964d580e5be504db488\nchore: enable gapicv2 for videointelligence/v1p1beta1 API\n\nCommitter: @miraleung\nPiperOrigin-RevId: 305320877\n\n29aac60f121dc43382b37ff92f2dbb692d94143a\ndocs: fix broken link to policy reference documentation.\n\nPiperOrigin-RevId: 305319540\n\n54ddbbf14c489b8a2f0731aa39408c016f5a8387\nbazel: update gapic-generator-go to v0.13.0\n\nChanges include:\n* add clientHook feature\n\nPiperOrigin-RevId: 305289945\n\n"
-=======
-        "sha": "ff74d47d47280e6bbcbad1a7c82b1e0959c472ec",
-        "internalRef": "305108224"
->>>>>>> 61950920
       }
     },
     {
       "git": {
         "name": "synthtool",
         "remote": "https://github.com/googleapis/synthtool.git",
-<<<<<<< HEAD
         "sha": "980baaa738a1ad8fa02b4fdbd56be075ee77ece5",
         "log": "980baaa738a1ad8fa02b4fdbd56be075ee77ece5\nfix: pin sphinx to <3.0.0 as new version causes new error (#471)\n\nThe error `toctree contains reference to document changlelog that doesn't have a title: no link will be generated` occurs as of 3.0.0. Pinning to 2.x until we address the docs build issue.\n\nTowards #470\n\nI did this manually for python-datastore https://github.com/googleapis/python-datastore/pull/22\n928b2998ac5023e7c7e254ab935f9ef022455aad\nchore(deps): update dependency com.google.cloud.samples:shared-configuration to v1.0.15 (#466)\n\nCo-authored-by: Jeffrey Rennie <rennie@google.com>\n188f1b1d53181f739b98f8aa5d40cfe99eb90c47\nfix: allow local and external deps to be specified (#469)\n\nModify noxfile.py to allow local and external dependencies for\nsystem tests to be specified.\n"
-=======
-        "sha": "f4a59efa54808c4b958263de87bc666ce41e415f"
->>>>>>> 61950920
       }
     }
   ],
