--- conflicted
+++ resolved
@@ -465,14 +465,9 @@
         a: 'a',
       };
 
-<<<<<<< HEAD
-      (Subscription as any).formatMetadata_ = function(metadata) {
-        assert.deepStrictEqual(metadata, fakeMetadata);
-=======
       // tslint:disable-next-line no-any
       (Subscription as any).formatMetadata_ = metadata => {
-        assert.strictEqual(metadata, fakeMetadata);
->>>>>>> d4592b1e
+        assert.deepStrictEqual(metadata, fakeMetadata);
         return formatted;
       };
 
