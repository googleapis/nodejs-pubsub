/**
 * Copyright 2014 Google Inc. All Rights Reserved.
 *
 * Licensed under the Apache License, Version 2.0 (the "License");
 * you may not use this file except in compliance with the License.
 * You may obtain a copy of the License at
 *
 *      http://www.apache.org/licenses/LICENSE-2.0
 *
 * Unless required by applicable law or agreed to in writing, software
 * distributed under the License is distributed on an "AS IS" BASIS,
 * WITHOUT WARRANTIES OR CONDITIONS OF ANY KIND, either express or implied.
 * See the License for the specific language governing permissions and
 * limitations under the License.
 */

import * as pjy from '@google-cloud/projectify';
import * as promisify from '@google-cloud/promisify';
import arrify = require('arrify');
import * as assert from 'assert';
import * as gax from 'google-gax';
import {CallOptions, ServiceError} from '@grpc/grpc-js';
import * as proxyquire from 'proxyquire';
import * as sinon from 'sinon';

import {google} from '../proto/pubsub';
import * as pubsubTypes from '../src/pubsub';
import {Snapshot} from '../src/snapshot';
import * as subby from '../src/subscription';
import {Topic} from '../src/topic';
import * as util from '../src/util';

const PKG = require('../../package.json');
const sandbox = sinon.createSandbox();
const fakeCreds = {};
const fakeGoogleGax = {
  GrpcClient: class extends gax.GrpcClient {
    constructor(opts: gax.GrpcClientOptions) {
      super(opts);
      this.grpc = {
        credentials: {
          createInsecure() {
            return fakeCreds;
          },
        },
      } as gax.GrpcModule;
    }
  },
};

const subscriptionCached = subby.Subscription;

// tslint:disable-next-line no-any
let subscriptionOverride: any;

function Subscription(
  pubsub: pubsubTypes.PubSub,
  name: string,
  options: subby.SubscriptionOptions
) {
  const overrideFn = subscriptionOverride || subscriptionCached;
  return new overrideFn(pubsub, name, options);
}

let promisified = false;
const fakePromisify = Object.assign({}, promisify, {
  promisifyAll(
    // tslint:disable-next-line variable-name
    Class: typeof pubsubTypes.PubSub,
    options: promisify.PromisifyAllOptions
  ) {
    if (Class.name !== 'PubSub') {
      return;
    }

    promisified = true;
    assert.deepStrictEqual(options.exclude, [
      'request',
      'snapshot',
      'subscription',
      'topic',
    ]);
  },
});

let pjyOverride: Function;
function fakePjy() {
  return (pjyOverride || pjy.replaceProjectIdToken).apply(null, arguments);
}

class FakeSnapshot {
  calledWith_: IArguments;
  constructor() {
    this.calledWith_ = arguments;
  }
}

class FakeTopic {
  calledWith_: IArguments;
  getSubscriptions?: Function;
  constructor() {
    this.calledWith_ = arguments;
  }
}

let extended = false;
const fakePaginator = {
  // tslint:disable-next-line variable-name
  extend(Class: typeof pubsubTypes.PubSub, methods: string[]) {
    if (Class.name !== 'PubSub') {
      return;
    }

    methods = arrify(methods);
    assert.strictEqual(Class.name, 'PubSub');
    assert.deepStrictEqual(methods, [
      'getSnapshots',
      'getSubscriptions',
      'getTopics',
    ]);

    extended = true;
  },
  streamify(methodName: string) {
    return methodName;
  },
};

let googleAuthOverride: Function | null;
function fakeGoogleAuth() {
  return (googleAuthOverride || util.noop).apply(null, arguments);
}

const v1Override = {};
// tslint:disable-next-line no-any
let v1ClientOverrides: any = {};

function defineOverridableClient(clientName: string) {
  function DefaultClient() {}
  // tslint:disable-next-line no-any
  (DefaultClient as any).scopes = [];

  Object.defineProperty(v1Override, clientName, {
    get() {
      return v1ClientOverrides[clientName] || DefaultClient;
    },
  });
}

defineOverridableClient('FakeClient');
defineOverridableClient('PublisherClient');
defineOverridableClient('SubscriberClient');

describe('PubSub', () => {
  // tslint:disable-next-line variable-name
  let PubSub: typeof pubsubTypes.PubSub;
  const PROJECT_ID = 'test-project';

  let pubsub: pubsubTypes.PubSub;
  const OPTIONS = {
    projectId: PROJECT_ID,
    promise: {},
  } as pubsubTypes.ClientConfig;

  const PUBSUB_EMULATOR_HOST = process.env.PUBSUB_EMULATOR_HOST;

  before(() => {
    delete process.env.PUBSUB_EMULATOR_HOST;
    PubSub = proxyquire('../src/pubsub', {
      '@google-cloud/paginator': {
        paginator: fakePaginator,
      },
      '@google-cloud/promisify': fakePromisify,
      '@google-cloud/projectify': {
        replaceProjectIdToken: fakePjy,
      },
      'google-auth-library': {
        GoogleAuth: fakeGoogleAuth,
      },
      'google-gax': fakeGoogleGax,
      './snapshot': {Snapshot: FakeSnapshot},
      './subscription': {Subscription},
      './topic': {Topic: FakeTopic},
      './v1': v1Override,
    }).PubSub;
  });

  after(() => {
    if (PUBSUB_EMULATOR_HOST) {
      process.env.PUBSUB_EMULATOR_HOST = PUBSUB_EMULATOR_HOST;
    }
  });

  beforeEach(() => {
    v1ClientOverrides = {};
    googleAuthOverride = null;
    pubsub = new PubSub(OPTIONS);
    pubsub.projectId = PROJECT_ID;
  });

  describe('instantiation', () => {
    const DEFAULT_OPTIONS = {
      'grpc.keepalive_time_ms': 300000,
      'grpc.max_send_message_length': -1,
      'grpc.max_receive_message_length': 20000001,
      libName: 'gccl',
      libVersion: PKG.version,
      scopes: [],
    };

    it('should extend the correct methods', () => {
      assert(extended); // See `fakePaginator.extend`
    });

    it('should streamify the correct methods', () => {
      assert.strictEqual(pubsub.getSnapshotsStream, 'getSnapshots');
      assert.strictEqual(pubsub.getSubscriptionsStream, 'getSubscriptions');
      assert.strictEqual(pubsub.getTopicsStream, 'getTopics');
    });

    it('should promisify all the things', () => {
      assert(promisified);
    });

    it('should return an instance', () => {
      assert(new PubSub() instanceof PubSub);
    });

    it('should combine all required scopes', () => {
      v1ClientOverrides.SubscriberClient = {};
      v1ClientOverrides.SubscriberClient.scopes = ['a', 'b', 'c'];

      v1ClientOverrides.PublisherClient = {};
      v1ClientOverrides.PublisherClient.scopes = ['b', 'c', 'd', 'e'];

      const pubsub = new PubSub({});
      const options = {scopes: ['a', 'b', 'c', 'd', 'e']};
      const expectedOptions = Object.assign({}, DEFAULT_OPTIONS, options);
      assert.deepStrictEqual(pubsub.options, expectedOptions);
    });

    it('should attempt to determine the service path and port', () => {
      const determineBaseUrl_ = PubSub.prototype.determineBaseUrl_;
      let called = false;

      PubSub.prototype.determineBaseUrl_ = () => {
        PubSub.prototype.determineBaseUrl_ = determineBaseUrl_;
        called = true;
      };

      // tslint:disable-next-line no-unused-expression
      new PubSub({});
      assert(called);
    });

    it('should initialize the API object', () => {
      assert.deepStrictEqual(pubsub.api, {});
    });

    it('should cache a local google-auth-library instance', () => {
      const fakeGoogleAuthInstance = {};
      const options = {
        a: 'b',
        c: 'd',
      } as pubsubTypes.ClientConfig;
      const expectedOptions = Object.assign({}, DEFAULT_OPTIONS, options);

      googleAuthOverride = (options_: pubsubTypes.ClientConfig) => {
        assert.deepStrictEqual(options_, expectedOptions);
        return fakeGoogleAuthInstance;
      };

      const pubsub = new PubSub(options);
      assert.strictEqual(pubsub.auth, fakeGoogleAuthInstance);
    });

    it('should localize the options provided', () => {
      const expectedOptions = Object.assign({}, DEFAULT_OPTIONS, OPTIONS);

      assert.deepStrictEqual(pubsub.options, expectedOptions);
    });

    it('should set the projectId', () => {
      assert.strictEqual(pubsub.projectId, PROJECT_ID);
    });

    it('should default the projectId to the token', () => {
      const pubsub = new PubSub({});
      assert.strictEqual(pubsub.projectId, '{{projectId}}');
    });

    it('should set isEmulator to false by default', () => {
      assert.strictEqual(pubsub.isEmulator, false);
    });

    it('should localize a Promise override', () => {
      assert.strictEqual(pubsub.Promise, OPTIONS.promise);
    });
  });

  describe('createSubscription', () => {
    const TOPIC_NAME = 'topic';
    pubsub = new pubsubTypes.PubSub({});
    const TOPIC = (Object.assign(new FakeTopic(), {
      name: 'projects/' + PROJECT_ID + '/topics/' + TOPIC_NAME,
    }) as {}) as Topic;

    const SUB_NAME = 'subscription';
    const SUBSCRIPTION = {
      name: 'projects/' + PROJECT_ID + '/subscriptions/' + SUB_NAME,
    };

    const apiResponse = {
      name: 'subscription-name',
    };

    beforeEach(() => {
      ((Subscription as {}) as typeof subby.Subscription).formatMetadata_ = (
        metadata: subby.SubscriptionMetadata
      ) => {
        return Object.assign({}, metadata) as subby.SubscriptionMetadata;
      };
    });

    it('should throw if no Topic is provided', () => {
      assert.throws(() => {
        // tslint:disable-next-line no-any
        (pubsub as any).createSubscription();
      }, /A Topic is required for a new subscription\./);
    });

    it('should throw if no subscription name is provided', () => {
      assert.throws(() => {
        // tslint:disable-next-line no-any
        (pubsub as any).createSubscription(TOPIC_NAME);
      }, /A subscription name is required./);
    });

    it('should not require configuration options', done => {
      pubsub.request = (config, callback: Function) => {
        callback(null, apiResponse);
      };

      pubsub.createSubscription(TOPIC, SUB_NAME, done);
    });

    it('should allow undefined/optional configuration options', done => {
      pubsub.request = (config, callback: Function) => {
        callback(null, apiResponse);
      };
      // tslint:disable-next-line no-any
      (pubsub as any).createSubscription(TOPIC, SUB_NAME, undefined, done);
    });

    it('should create a Subscription', done => {
      const opts = {a: 'b', c: 'd'} as subby.CreateSubscriptionOptions;

      pubsub.request = util.noop;

      pubsub.subscription = (subName, options) => {
        assert.strictEqual(subName, SUB_NAME);
        assert.deepStrictEqual(options, opts);
        setImmediate(done);
        return SUBSCRIPTION as subby.Subscription;
      };
      pubsub.createSubscription(TOPIC, SUB_NAME, opts, assert.ifError);
    });

    it('should create a Topic object from a string', done => {
      pubsub.request = util.noop;

      pubsub.topic = topicName => {
        assert.strictEqual(topicName, TOPIC_NAME);
        setImmediate(done);
        return TOPIC;
      };

      pubsub.createSubscription(TOPIC_NAME, SUB_NAME, assert.ifError);
    });

    it('should send correct request', done => {
      const options = {
        gaxOpts: {},
      };

      pubsub.topic = topicName => {
        return {
          name: topicName,
        } as Topic;
      };
      pubsub.subscription = subName => {
        return {
          name: subName,
        } as subby.Subscription;
      };

      const reqOpts = {topic: TOPIC.name, name: SUB_NAME};

      pubsub.request = config => {
        assert.strictEqual(config.client, 'SubscriberClient');
        assert.strictEqual(config.method, 'createSubscription');
        assert.deepStrictEqual(config.reqOpts, reqOpts);
        assert.deepStrictEqual(config.gaxOpts, options.gaxOpts);
        done();
      };

      pubsub.createSubscription(TOPIC, SUB_NAME, options, assert.ifError);
    });

    it('should pass options to the api request', done => {
      const options = {
        retainAckedMessages: true,
        pushEndpoint: 'https://domain/push',
      };

      const expectedBody = Object.assign(
        {topic: TOPIC.name, name: SUB_NAME},
        options
      );

      pubsub.topic = () => {
        return {
          name: TOPIC_NAME,
        } as Topic;
      };

      pubsub.subscription = () => {
        return {
          name: SUB_NAME,
        } as subby.Subscription;
      };

      pubsub.request = config => {
        assert.notStrictEqual(config.reqOpts, options);
        assert.deepStrictEqual(config.reqOpts, expectedBody);
        done();
      };

      pubsub.createSubscription(TOPIC, SUB_NAME, options, assert.ifError);
    });

    it('should discard flow control options', done => {
      const options = {
        flowControl: {},
      };

      const expectedBody = {
        topic: TOPIC.name,
        name: SUB_NAME,
      };

      pubsub.topic = () => {
        return {
          name: TOPIC_NAME,
        } as Topic;
      };

      pubsub.subscription = () => {
        return {
          name: SUB_NAME,
        } as subby.Subscription;
      };

      pubsub.request = config => {
        assert.notStrictEqual(config.reqOpts, options);
        assert.deepStrictEqual(config.reqOpts, expectedBody);
        done();
      };

      pubsub.createSubscription(TOPIC, SUB_NAME, options, assert.ifError);
    });

    it('should format the metadata', done => {
      const fakeMetadata = {};
      const formatted = {
        a: 'a',
      };

      ((Subscription as {}) as typeof subby.Subscription).formatMetadata_ = (
        metadata: subby.SubscriptionMetadata
      ) => {
        assert.deepStrictEqual(metadata, fakeMetadata);
        return (formatted as {}) as subby.SubscriptionMetadata;
      };

      pubsub.request = (config: pubsubTypes.RequestConfig) => {
        assert.strictEqual(config.reqOpts, formatted);
        done();
      };

      pubsub.createSubscription(TOPIC, SUB_NAME, fakeMetadata, assert.ifError);
    });

    describe('error', () => {
      const error = new Error('Error.');
      const apiResponse = {name: SUB_NAME};

      beforeEach(() => {
        pubsub.request = (config, callback: Function) => {
          callback(error, apiResponse);
        };
      });

      it('should return error & API response to the callback', done => {
        pubsub.request = (config, callback: Function) => {
          callback(error, apiResponse);
        };

        function callback(
          err?: Error | null,
          sub?: subby.Subscription | null,
          resp?: google.pubsub.v1.ISubscription | null
        ) {
          assert.strictEqual(err, error);
          assert.strictEqual(sub, null);
          assert.strictEqual(resp, apiResponse);
          done();
        }

        pubsub.createSubscription(TOPIC_NAME, SUB_NAME, callback);
      });
    });

    describe('success', () => {
      const apiResponse = {name: SUB_NAME};

      beforeEach(() => {
        pubsub.request = (config, callback: Function) => {
          callback(null, apiResponse);
        };
      });

      it('should return Subscription & resp to the callback', done => {
        const subscription = {};
        pubsub.subscription = () => {
          return subscription as subby.Subscription;
        };

        pubsub.request = (config, callback: Function) => {
          callback(null, apiResponse);
        };

        function callback(
          err?: Error | null,
          sub?: subby.Subscription | null,
          resp?: google.pubsub.v1.ISubscription | null
        ) {
          assert.ifError(err);
          assert.strictEqual(sub, subscription);
          assert.strictEqual(resp, apiResponse);
          done();
        }

        pubsub.createSubscription(TOPIC_NAME, SUB_NAME, callback);
      });
    });
  });

  describe('createTopic', () => {
    it('should make the correct API request', done => {
      const pubsub = new pubsubTypes.PubSub();
      const topicName = 'new-topic-name';
      const formattedName = 'formatted-name';
      const gaxOpts = {};

      pubsub.topic = name => {
        assert.strictEqual(name, topicName);

        return {
          name: formattedName,
        } as Topic;
      };

      pubsub.request = config => {
        assert.strictEqual(config.client, 'PublisherClient');
        assert.strictEqual(config.method, 'createTopic');
        assert.deepStrictEqual(config.reqOpts, {name: formattedName});
        assert.deepStrictEqual(config.gaxOpts, gaxOpts);
        done();
      };

      pubsub.createTopic(topicName, gaxOpts, () => {});
    });

    describe('error', () => {
      const error = new Error('Error.');
      const apiResponse = {};

      beforeEach(() => {
        pubsub.request = (config, callback: Function) => {
          callback(error, apiResponse);
        };
      });

      it('should return an error & API response', done => {
        pubsub.createTopic('new-topic', (err, topic, apiResponse_) => {
          assert.strictEqual(err, error);
          assert.strictEqual(topic, null);
          assert.strictEqual(apiResponse_, apiResponse);
          done();
        });
      });
    });

    describe('success', () => {
      const apiResponse = {};

      beforeEach(() => {
        pubsub.request = (config, callback: Function) => {
          callback(null, apiResponse);
        };
      });

      it('should return a Topic object', done => {
        const topicName = 'new-topic';
        const topicInstance = {};

        pubsub.topic = name => {
          assert.strictEqual(name, topicName);
          return topicInstance as Topic;
        };

        pubsub.createTopic(topicName, (err, topic) => {
          assert.ifError(err);
          assert.strictEqual(topic, topicInstance);
          done();
        });
      });

      it('should pass apiResponse to callback', done => {
        pubsub.createTopic('new-topic', (err, topic, apiResponse_) => {
          assert.ifError(err);
          assert.strictEqual(apiResponse_, apiResponse);
          done();
        });
      });
    });
  });

  describe('determineBaseUrl_', () => {
    function setHost(host: string) {
      process.env.PUBSUB_EMULATOR_HOST = host;
    }

    beforeEach(() => {
      delete process.env.PUBSUB_EMULATOR_HOST;
    });

    it('should do nothing if correct options are not set', () => {
      pubsub.determineBaseUrl_();

      assert.strictEqual(pubsub.options.servicePath, undefined);
      assert.strictEqual(pubsub.options.port, undefined);
    });

    it('should use the apiEndpoint option', () => {
      const defaultBaseUrl_ = 'defaulturl';
      const testingUrl = 'localhost:8085';

      setHost(defaultBaseUrl_);
      pubsub.options.apiEndpoint = testingUrl;
      pubsub.determineBaseUrl_();

      assert.strictEqual(pubsub.options.servicePath, 'localhost');
      assert.strictEqual(pubsub.options.port, '8085');
      assert.strictEqual(pubsub.options.sslCreds, fakeCreds);
      assert.strictEqual(pubsub.isEmulator, true);
    });

    it('should remove slashes from the baseUrl', () => {
      setHost('localhost:8080/');
      pubsub.determineBaseUrl_();
      assert.strictEqual(pubsub.options.servicePath, 'localhost');
      assert.strictEqual(pubsub.options.port, '8080');

      setHost('localhost:8081//');
      pubsub.determineBaseUrl_();
      assert.strictEqual(pubsub.options.servicePath, 'localhost');
      assert.strictEqual(pubsub.options.port, '8081');
    });

    it('should set the port to undefined if not set', () => {
      setHost('localhost');
      pubsub.determineBaseUrl_();
      assert.strictEqual(pubsub.options.servicePath, 'localhost');
      assert.strictEqual(pubsub.options.port, undefined);
    });

    describe('with PUBSUB_EMULATOR_HOST environment variable', () => {
      const PUBSUB_EMULATOR_HOST = 'localhost:9090';

      beforeEach(() => {
        setHost(PUBSUB_EMULATOR_HOST);
      });

      after(() => {
        delete process.env.PUBSUB_EMULATOR_HOST;
      });

      it('should use the PUBSUB_EMULATOR_HOST env var', () => {
        pubsub.determineBaseUrl_();
        assert.strictEqual(pubsub.options.servicePath, 'localhost');
        assert.strictEqual(pubsub.options.port, '9090');
        assert.strictEqual(pubsub.isEmulator, true);
      });
    });
  });

  describe('getSnapshots', () => {
    const SNAPSHOT_NAME = 'fake-snapshot';
    const apiResponse = {snapshots: [{name: SNAPSHOT_NAME}]};

    beforeEach(() => {
      pubsub.request = (config, callback: Function) => {
        callback(null, apiResponse.snapshots, {}, apiResponse);
      };
    });

    it('should accept a query and a callback', done => {
      pubsub.getSnapshots({}, done);
    });

    it('should accept just a callback', done => {
      pubsub.getSnapshots(done);
    });

    it('should build the right request', done => {
      const options = ({
        a: 'b',
        c: 'd',
        gaxOpts: {
          e: 'f',
        },
        autoPaginate: false,
      } as {}) as pubsubTypes.PageOptions;

      const expectedOptions = Object.assign({}, options, {
        project: 'projects/' + pubsub.projectId,
      });

      const expectedGaxOpts = Object.assign(
        {
          autoPaginate: options.autoPaginate,
        },
        options.gaxOpts
      );

      delete expectedOptions.gaxOpts;
      delete expectedOptions.autoPaginate;

      pubsub.request = config => {
        assert.strictEqual(config.client, 'SubscriberClient');
        assert.strictEqual(config.method, 'listSnapshots');
        assert.deepStrictEqual(config.reqOpts, expectedOptions);
        assert.deepStrictEqual(config.gaxOpts, expectedGaxOpts);
        done();
      };

      pubsub.getSnapshots(options, assert.ifError);
    });

    it('should return Snapshot instances with metadata', done => {
      const snapshot = {};

      sandbox.stub(pubsub, 'snapshot').callsFake(name => {
        assert.strictEqual(name, SNAPSHOT_NAME);
        return snapshot as Snapshot;
      });

      pubsub.getSnapshots((err, snapshots) => {
        assert.ifError(err);
        assert.strictEqual(snapshots![0], snapshot);
        assert.strictEqual(snapshots![0].metadata, apiResponse.snapshots[0]);
        done();
      });
    });

    it('should pass back all parameters', done => {
      const err_ = new Error('abc');
      const snapshots_ = undefined;
      const nextQuery_ = {};
      const apiResponse_ = {};

      pubsub.request = (config, callback: Function) => {
        callback(err_, snapshots_, nextQuery_, apiResponse_);
      };

      pubsub.getSnapshots((err, snapshots, apiResponse) => {
        assert.strictEqual(err, err_);
        assert.deepStrictEqual(snapshots, snapshots_);
        assert.strictEqual(apiResponse, nextQuery_);
        done();
      });
    });
  });

  describe('getSubscriptions', () => {
    const apiResponse = {subscriptions: [{name: 'fake-subscription'}]};

    beforeEach(() => {
      pubsub.request = (config, callback: Function) => {
        callback(null, apiResponse.subscriptions, {}, apiResponse);
      };
    });

    it('should accept a query and a callback', done => {
      pubsub.getSubscriptions({}, done);
    });

    it('should accept just a callback', done => {
      pubsub.getSubscriptions(done);
    });

    it('should pass the correct arguments to the API', done => {
      const options = ({
        gaxOpts: {
          a: 'b',
        },
        autoPaginate: false,
      } as {}) as pubsubTypes.GetSubscriptionsOptions;

      const expectedGaxOpts = Object.assign(
        {
          autoPaginate: options.autoPaginate,
        },
        options.gaxOpts
      );

      const project = 'projects/' + pubsub.projectId;

      pubsub.request = config => {
        assert.strictEqual(config.client, 'SubscriberClient');
        assert.strictEqual(config.method, 'listSubscriptions');
        assert.deepStrictEqual(config.reqOpts, {project});
        assert.deepStrictEqual(config.gaxOpts, expectedGaxOpts);
        done();
      };

      pubsub.getSubscriptions(options, assert.ifError);
    });

    it('should pass options to API request', done => {
      const opts = {pageSize: 10, pageToken: 'abc'};

      pubsub.request = config => {
        const reqOpts = config.reqOpts;
        const expectedOptions = Object.assign({}, opts, {
          project: 'projects/' + pubsub.projectId,
        });
        assert.deepStrictEqual(reqOpts, expectedOptions);
        done();
      };

      pubsub.getSubscriptions(opts, assert.ifError);
    });

    it('should return Subscription instances', done => {
      pubsub.getSubscriptions(
        (
          err: ServiceError | null,
          subscriptions?: subby.Subscription[] | null
        ) => {
          assert.ifError(err);
          assert(subscriptions![0] instanceof subscriptionCached);
          done();
        }
      );
    });

    it('should pass back all params', done => {
      const err_ = new Error('err');
      const subs_ = undefined;
      const nextQuery_ = {};
      const apiResponse_ = {};

      pubsub.request = (config, callback: Function) => {
        callback(err_, subs_, nextQuery_, apiResponse_);
      };

      pubsub.getSubscriptions(
        (
          err: ServiceError | null,
          subs?: subby.Subscription[] | null,
          apiResponse?: google.pubsub.v1.IListSubscriptionsResponse | null
        ) => {
          assert.strictEqual(err, err_);
          assert.deepStrictEqual(subs, subs_);
          assert.strictEqual(apiResponse, nextQuery_);
          done();
        }
      );
    });

    describe('with topic', () => {
      const TOPIC_NAME = 'topic-name';

      it('should call topic.getSubscriptions', done => {
        const topic = new FakeTopic();

        const opts = ({
          topic,
        } as {}) as pubsubTypes.GetSubscriptionsOptions;

        topic.getSubscriptions = (options: pubsubTypes.PageOptions) => {
          assert.strictEqual(options, opts);
          done();
        };

        pubsub.getSubscriptions(opts, assert.ifError);
      });

      it('should create a topic instance from a name', done => {
        const opts = ({
          topic: TOPIC_NAME,
        } as {}) as pubsubTypes.GetSubscriptionsOptions;

        const fakeTopic = {
          getSubscriptions(options: pubsubTypes.PageOptions) {
            assert.strictEqual(options, opts);
            done();
          },
        };

        pubsub.topic = (name: string) => {
          assert.strictEqual(name, TOPIC_NAME);
          return fakeTopic as Topic;
        };

        pubsub.getSubscriptions(opts, assert.ifError);
      });
    });
  });

  describe('getTopics', () => {
    const topicName = 'fake-topic';
    const apiResponse = {topics: [{name: topicName}]};

    beforeEach(() => {
      pubsub.request = (config, callback: Function) => {
        callback(null, apiResponse.topics, {}, apiResponse);
      };
    });

    it('should accept a query and a callback', done => {
      pubsub.getTopics({}, done);
    });

    it('should accept just a callback', done => {
      pubsub.getTopics(done);
    });

    it('should build the right request', done => {
      const options = ({
        a: 'b',
        c: 'd',
        gaxOpts: {
          e: 'f',
        },
        autoPaginate: false,
      } as {}) as pubsubTypes.PageOptions;

      const expectedOptions = Object.assign({}, options, {
        project: 'projects/' + pubsub.projectId,
      });

      const expectedGaxOpts = Object.assign(
        {
          autoPaginate: options.autoPaginate,
        },
        options.gaxOpts
      );

      delete expectedOptions.gaxOpts;
      delete expectedOptions.autoPaginate;

      pubsub.request = config => {
        assert.strictEqual(config.client, 'PublisherClient');
        assert.strictEqual(config.method, 'listTopics');
        assert.deepStrictEqual(config.reqOpts, expectedOptions);
        assert.deepStrictEqual(config.gaxOpts, expectedGaxOpts);
        done();
      };

      pubsub.getTopics(options, assert.ifError);
    });

    it('should return Topic instances with metadata', done => {
      const topic = {};

      pubsub.topic = name => {
        assert.strictEqual(name, topicName);
        return topic as Topic;
      };

      pubsub.getTopics((err, topics) => {
        assert.ifError(err);
        assert.strictEqual(topics![0], topic);
        assert.strictEqual(topics![0].metadata, apiResponse.topics[0]);
        done();
      });
    });

    it('should pass back all params', done => {
      const err_ = new Error('err');
      const topics_ = undefined;
      const nextQuery_ = {};
      const apiResponse_ = {};

      pubsub.request = (config, callback: Function) => {
        callback(err_, topics_, nextQuery_, apiResponse_);
      };

      pubsub.getTopics((err, topics, apiResponse) => {
        assert.strictEqual(err, err_);
        assert.deepStrictEqual(topics, topics_);
        assert.strictEqual(apiResponse, nextQuery_);
        done();
      });
    });
  });

  describe('request', () => {
    const CONFIG = {
      client: 'PublisherClient',
      method: 'fakeMethod',
      reqOpts: {a: 'a'},
      gaxOpts: {b: 'b'},
    } as pubsubTypes.RequestConfig;

    beforeEach(() => {
      delete pubsub.projectId;
      afterEach(() => sandbox.restore());

      sandbox.stub(pubsub, 'auth').value({
        getProjectId: (callback: Function) => {
          callback(null, PROJECT_ID);
        },
      });

      // tslint:disable-next-line no-any
      pjyOverride = (reqOpts: any) => {
        return reqOpts;
      };
    });

    it('should call getClient_ with the correct config', done => {
      pubsub.getClient_ = config => {
        assert.strictEqual(config, CONFIG);
        done();
      };

      pubsub.request(CONFIG, assert.ifError);
    });

    it('should return error from getClient_', done => {
      const expectedError = new Error('some error');
      pubsub.getClient_ = (config, callback: Function) => {
        callback(expectedError);
      };

      pubsub.request(CONFIG, (err: ServiceError | null) => {
<<<<<<< HEAD
        console.log(err!.stack);
=======
>>>>>>> a9dd7f1e
        assert.strictEqual(expectedError, err);
        done();
      });
    });

    it('should call client method with correct options', done => {
      const fakeClient = {};
      // tslint:disable-next-line no-any
      (fakeClient as any).fakeMethod = (reqOpts: any, gaxOpts: CallOptions) => {
        assert.deepStrictEqual(CONFIG.reqOpts, reqOpts);
        assert.deepStrictEqual(CONFIG.gaxOpts, gaxOpts);
        done();
      };
      pubsub.getClient_ = (config, callback: Function) => {
        callback(null, fakeClient);
      };
      pubsub.request(CONFIG, assert.ifError);
    });

    it('should replace the project id token on reqOpts', done => {
      // tslint:disable-next-line no-any
      pjyOverride = (reqOpts: any, projectId: string) => {
        assert.deepStrictEqual(reqOpts, CONFIG.reqOpts);
        assert.strictEqual(projectId, PROJECT_ID);
        done();
      };
      pubsub.request(CONFIG, assert.ifError);
    });
  });

  describe('getClient_', () => {
    const FAKE_CLIENT_INSTANCE = class {};
    const CONFIG = ({
      client: 'FakeClient',
    } as {}) as pubsubTypes.GetClientConfig;

    beforeEach(() => {
      sandbox.stub(pubsub, 'auth').value({getProjectId: () => util.noop});

      v1ClientOverrides.FakeClient = FAKE_CLIENT_INSTANCE;
    });
    afterEach(() => sandbox.restore());
    describe('project ID', () => {
      beforeEach(() => {
        delete pubsub.projectId;
        pubsub.isEmulator = false;
      });

      it('should get and cache the project ID', done => {
        sandbox.stub(pubsub, 'auth').value({
          getProjectId: (callback: Function) => {
            assert.strictEqual(typeof callback, 'function');
            callback(null, PROJECT_ID);
          },
        });

        pubsub.getClient_(CONFIG, err => {
          assert.ifError(err);
          assert.strictEqual(pubsub.projectId, PROJECT_ID);
          assert.strictEqual(pubsub.options.projectId, PROJECT_ID);
          done();
        });
      });

      it('should get the project ID if placeholder', done => {
        pubsub.projectId = '{{projectId}}';

        sandbox.stub(pubsub, 'auth').value({
          getProjectId: () => {
            done();
          },
        });

        pubsub.getClient_(CONFIG, assert.ifError);
      });

      it('should return errors to the callback', done => {
        const error = new Error('err');
        sandbox.stub(pubsub.auth, 'getProjectId').callsFake(callback => {
          callback(error);
        });

        pubsub.getClient_(CONFIG, err => {
          assert.strictEqual(err, error);
          done();
        });
      });

      it('should not get the project ID if already known', () => {
        pubsub.projectId = PROJECT_ID;

        pubsub.auth.getProjectId = () => {
          throw new Error('getProjectId should not be called.');
        };

        pubsub.getClient_(CONFIG, assert.ifError);
      });

      it('should not get the project ID if inside emulator', () => {
        pubsub.isEmulator = true;

        pubsub.auth.getProjectId = () => {
          throw new Error('getProjectId should not be called.');
        };

        pubsub.getClient_(CONFIG, assert.ifError);
      });
    });

    it('should cache the client', done => {
      delete pubsub.api.fakeClient;

      let numTimesFakeClientInstantiated = 0;

      // tslint:disable-next-line only-arrow-functions
      v1ClientOverrides.FakeClient = function() {
        numTimesFakeClientInstantiated++;
        return FAKE_CLIENT_INSTANCE;
      };

      pubsub.getClient_(CONFIG, err => {
        assert.ifError(err);
        assert.strictEqual(pubsub.api.FakeClient, FAKE_CLIENT_INSTANCE);

        pubsub.getClient_(CONFIG, err => {
          assert.ifError(err);
          assert.strictEqual(numTimesFakeClientInstantiated, 1);
          done();
        });
      });
    });

    it('should return the correct client', done => {
      // tslint:disable-next-line only-arrow-functions no-any
      v1ClientOverrides.FakeClient = function(
        options: pubsubTypes.ClientConfig
      ) {
        assert.strictEqual(options, pubsub.options);
        return FAKE_CLIENT_INSTANCE;
      };

      pubsub.getClient_(CONFIG, (err, client) => {
        assert.ifError(err);
        assert.strictEqual(client, FAKE_CLIENT_INSTANCE);
        done();
      });
    });
  });

  describe('request', () => {
    const CONFIG = {
      client: 'SubscriberClient',
      method: 'fakeMethod',
      reqOpts: {a: 'a'},
      gaxOpts: {},
    } as pubsubTypes.RequestConfig;

    const FAKE_CLIENT_INSTANCE = {
      [CONFIG.method]: util.noop,
    };

    beforeEach(() => {
      // tslint:disable-next-line no-any
      pjyOverride = (reqOpts: any) => {
        return reqOpts;
      };

      pubsub.getClient_ = (config, callback: Function) => {
        callback(null, FAKE_CLIENT_INSTANCE);
      };
    });
    afterEach(() => sandbox.restore());
    it('should get the client', done => {
      pubsub.getClient_ = config => {
        assert.strictEqual(config, CONFIG);
        done();
      };

      pubsub.request(CONFIG, assert.ifError);
    });

    it('should return error from getting the client', done => {
      const error = new Error('Error.');

      pubsub.getClient_ = (config, callback) => {
        callback(error);
      };

      pubsub.request(CONFIG, (err: ServiceError | null) => {
        assert.strictEqual(err, error);
        done();
      });
    });

    it('should replace the project id token on reqOpts', done => {
      // tslint:disable-next-line no-any
      pjyOverride = (reqOpts: any, projectId: string) => {
        assert.deepStrictEqual(reqOpts, CONFIG.reqOpts);
        assert.strictEqual(projectId, PROJECT_ID);
        done();
      };

      pubsub.request(CONFIG, assert.ifError);
    });

    it('should call the client method correctly', done => {
      const CONFIG = ({
        client: 'FakeClient',
        method: 'fakeMethod',
        reqOpts: {a: 'a'},
        gaxOpts: {},
      } as {}) as pubsubTypes.RequestConfig;

      const replacedReqOpts = {};

      pjyOverride = () => {
        return replacedReqOpts;
      };

      const fakeClient = {
        // tslint:disable-next-line no-any
        fakeMethod(reqOpts: any, gaxOpts: CallOptions) {
          assert.strictEqual(reqOpts, replacedReqOpts);
          assert.strictEqual(gaxOpts, CONFIG.gaxOpts);
          done();
        },
      };

      pubsub.getClient_ = (config, callback: Function) => {
        callback(null, fakeClient);
      };

      pubsub.request(CONFIG, assert.ifError);
    });
  });

  describe('snapshot', () => {
    it('should throw if a name is not provided', () => {
      assert.throws(() => {
        // tslint:disable-next-line no-any
        (pubsub as any).snapshot();
      }, /You must supply a valid name for the snapshot\./);
    });

    it('should return a Snapshot object', () => {
      const SNAPSHOT_NAME = 'new-snapshot';
      const snapshot = pubsub.snapshot(SNAPSHOT_NAME);
      const args = ((snapshot as {}) as FakeSnapshot).calledWith_;

      assert(snapshot instanceof FakeSnapshot);
      assert.strictEqual(args[0], pubsub);
      assert.strictEqual(args[1], SNAPSHOT_NAME);
    });
  });

  describe('subscription', () => {
    const SUB_NAME = 'new-sub-name';
    const CONFIG = {};

    it('should return a Subscription object', () => {
      // tslint:disable-next-line only-arrow-functions
      subscriptionOverride = function() {};
      const subscription = pubsub.subscription(SUB_NAME, {});
      assert(subscription instanceof subscriptionOverride);
    });

    it('should pass specified name to the Subscription', done => {
      // tslint:disable-next-line only-arrow-functions
      subscriptionOverride = function(
        pubsub: pubsubTypes.PubSub,
        name: string
      ) {
        assert.strictEqual(name, SUB_NAME);
        done();
      };
      pubsub.subscription(SUB_NAME);
    });

    it('should honor settings', done => {
      // tslint:disable-next-line only-arrow-functions
      subscriptionOverride = function(
        pubsub: pubsubTypes.PubSub,
        name: string,
        options: subby.SubscriptionOptions
      ) {
        assert.strictEqual(options, CONFIG);
        done();
      };
      pubsub.subscription(SUB_NAME, CONFIG);
    });

    it('should throw if a name is not provided', () => {
      assert.throws(() => {
        // tslint:disable-next-line no-any
        return (pubsub as any).subscription();
      }, /A name must be specified for a subscription\./);
    });
  });

  describe('topic', () => {
    it('should throw if a name is not provided', () => {
      assert.throws(() => {
        // tslint:disable-next-line no-any
        (pubsub as any).topic();
      }, /A name must be specified for a topic\./);
    });

    it('should return a Topic object', () => {
      assert(pubsub.topic('new-topic') instanceof FakeTopic);
    });

    it('should pass the correct args', () => {
      const fakeName = 'with-options';
      const fakeOptions = {};
      const topic = pubsub.topic(fakeName, fakeOptions);

      const [ps, name, options] = ((topic as {}) as FakeTopic).calledWith_;

      assert.strictEqual(ps, pubsub);
      assert.strictEqual(name, fakeName);
      assert.strictEqual(options, fakeOptions);
    });
  });
});<|MERGE_RESOLUTION|>--- conflicted
+++ resolved
@@ -1059,10 +1059,6 @@
       };
 
       pubsub.request(CONFIG, (err: ServiceError | null) => {
-<<<<<<< HEAD
-        console.log(err!.stack);
-=======
->>>>>>> a9dd7f1e
         assert.strictEqual(expectedError, err);
         done();
       });
