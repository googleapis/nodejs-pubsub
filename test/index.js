--- conflicted
+++ resolved
@@ -233,13 +233,8 @@
         c: 'd',
       };
 
-<<<<<<< HEAD
       googleAuthOverride = function(options_) {
-        assert.deepEqual(
-=======
-      googleAutoAuthOverride = function(options_) {
         assert.deepStrictEqual(
->>>>>>> 2eea39cf
           options_,
           extend(
             {
