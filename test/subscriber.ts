--- conflicted
+++ resolved
@@ -650,45 +650,6 @@
     };
 
     beforeEach(() => {
-<<<<<<< HEAD
-      // Pre-define _tracing to gain access to the private field after subscriber init
-      tracingSubscriber['_useOpentelemetry'] = false;
-    });
-
-    it('should not instantiate a tracer when tracing is disabled', () => {
-      tracingSubscriber = new Subscriber(subscription);
-      assert.strictEqual(tracingSubscriber['_useOpentelemetry'], false);
-    });
-
-    it('should instantiate a tracer when tracing is enabled through constructor', () => {
-      tracingSubscriber = new Subscriber(subscription, enableTracing);
-      assert.ok(tracingSubscriber['_useOpentelemetry']);
-    });
-
-    it('should instantiate a tracer when tracing is enabled through setOptions', () => {
-      tracingSubscriber = new Subscriber(subscription);
-      tracingSubscriber.setOptions(enableTracing);
-      assert.ok(tracingSubscriber['_useOpentelemetry']);
-    });
-
-    it('should disable tracing when tracing is disabled through setOptions', () => {
-      tracingSubscriber = new Subscriber(subscription, enableTracing);
-      tracingSubscriber.setOptions(disableTracing);
-      assert.strictEqual(tracingSubscriber['_useOpentelemetry'], false);
-    });
-
-    it('exports a span once it is created', () => {
-      tracingSubscriber = new Subscriber(subscription, enableTracing);
-      tracingSubscriber.setOptions(enableTracing);
-      assert.strictEqual(tracingSubscriber['_useOpentelemetry'], true);
-
-      // Setup trace exporting
-      const provider: BasicTracerProvider = new BasicTracerProvider();
-      const exporter: InMemorySpanExporter = new InMemorySpanExporter();
-      provider.addSpanProcessor(new SimpleSpanProcessor(exporter));
-      provider.register();
-      opentelemetry.trace.setGlobalTracerProvider(provider);
-=======
       exporter.reset();
     });
 
@@ -725,7 +686,6 @@
       message = new Message(subscriber, RECEIVED_MESSAGE);
       assert.strictEqual(subscriber['_useOpentelemetry'], true);
       subscriber.open();
->>>>>>> f9dc4c68
 
       // Construct mock of received message with span context
       const parentSpanContext: opentelemetry.SpanContext = {
