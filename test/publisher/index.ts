/*!
 * Copyright 2019 Google LLC
 *
 * Licensed under the Apache License, Version 2.0 (the "License");
 * you may not use this file except in compliance with the License.
 * You may obtain a copy of the License at
 *
 *      http://www.apache.org/licenses/LICENSE-2.0
 *
 * Unless required by applicable law or agreed to in writing, software
 * distributed under the License is distributed on an "AS IS" BASIS,
 * WITHOUT WARRANTIES OR CONDITIONS OF ANY KIND, either express or implied.
 * See the License for the specific language governing permissions and
 * limitations under the License.
 */

import * as pfy from '@google-cloud/promisify';
import * as assert from 'assert';
import {describe, it, beforeEach, afterEach} from 'mocha';
import {EventEmitter} from 'events';
import * as proxyquire from 'proxyquire';
import * as sinon from 'sinon';
import * as opentelemetry from '@opentelemetry/api';
import {Topic} from '../../src';
import * as p from '../../src/publisher';
import * as q from '../../src/publisher/message-queues';
import {PublishError} from '../../src/publisher/publish-error';
import * as util from '../../src/util';

import {defaultOptions} from '../../src/default-options';
import * as tracing from '../../src/telemetry-tracing';
import {exporter} from '../tracing';
import {SpanKind} from '@opentelemetry/api';
import {SemanticAttributes} from '@opentelemetry/semantic-conventions';

let promisified = false;
const fakeUtil = Object.assign({}, util, {
  promisifySome(
    class_: Function,
    classProtos: object,
    methods: string[],
    options: pfy.PromisifyAllOptions
  ): void {
    if (class_.name === 'Publisher') {
      promisified = true;
      assert.deepStrictEqual(methods, ['flush', 'publishMessage']);
      assert.strictEqual(options.singular, true);
    }
    // Defeats the method name type check.
    // eslint-disable-next-line @typescript-eslint/no-explicit-any
    util.promisifySome(class_, classProtos, methods as any, options);
  },
});

class FakeQueue extends EventEmitter {
  publisher: p.Publisher;
  constructor(publisher: p.Publisher) {
    super();
    this.publisher = publisher;
  }
  updateOptions() {}
  // eslint-disable-next-line @typescript-eslint/no-unused-vars
  add(message: p.PubsubMessage, callback: p.PublishCallback): void {}
  async publish() {
    await this._publish([], []);
  }
<<<<<<< HEAD
  async _publish(
=======
  publishDrain(callback: (err: Error | null) => void) {
    this.publish(callback);
  }
  _publish(
>>>>>>> 2b90f2c3
    // eslint-disable-next-line @typescript-eslint/no-unused-vars
    messages: p.PubsubMessage[],
    // eslint-disable-next-line @typescript-eslint/no-unused-vars
    callbacks: p.PublishCallback[]
  ) {}
}

class FakeOrderedQueue extends FakeQueue {
  orderingKey: string;
  error?: Error;
  constructor(publisher: p.Publisher, key: string) {
    super(publisher);
    this.orderingKey = key;
  }
  resumePublishing(): void {}
  async publish() {
    await this._publish([], []);
  }
<<<<<<< HEAD
  async _publish(
=======
  publishDrain(callback: (err: Error | null) => void) {
    this.publish(callback);
  }
  _publish(
>>>>>>> 2b90f2c3
    // eslint-disable-next-line @typescript-eslint/no-unused-vars
    messages: p.PubsubMessage[],
    // eslint-disable-next-line @typescript-eslint/no-unused-vars
    callbacks: p.PublishCallback[]
  ) {}
}

describe('Publisher', () => {
  let sandbox: sinon.SinonSandbox;
  let spy: sinon.SinonSpy;
  const topic = {
    name: 'topic-name',
    pubsub: {projectId: 'PROJECT_ID'},
  } as Topic;

  // tslint:disable-next-line variable-name
  let Publisher: typeof p.Publisher;
  let publisher: p.Publisher;

  beforeEach(() => {
    sandbox = sinon.createSandbox();
    spy = sandbox.spy();

    const mocked = proxyquire('../../src/publisher/index.js', {
      '../util': fakeUtil,
      './message-queues': {
        Queue: FakeQueue,
        OrderedQueue: FakeOrderedQueue,
      },
    });

    Publisher = mocked.Publisher;

    publisher = new Publisher(topic);
  });

  afterEach(() => {
    sandbox.restore();
  });

  describe('initialization', () => {
    it('should promisify some of the things', () => {
      assert(promisified);
    });

    it('should capture user options', () => {
      const stub = sandbox.stub(Publisher.prototype, 'setOptions');

      const options = {};
      publisher = new Publisher(topic, options);

      assert.ok(stub.calledWith(options));
    });

    it('should localize topic instance', () => {
      assert.strictEqual(publisher.topic, topic);
    });

    it('should create a message queue', () => {
      assert(publisher.queue instanceof FakeQueue);
      assert.strictEqual(publisher.queue.publisher, publisher);
    });

    it('should create a map for ordered queues', () => {
      assert(publisher.orderedQueues instanceof Map);
    });
  });

  describe('publish', () => {
    const buffer = Buffer.from('Hello, world!');

    it('should call through to publishMessage', () => {
      const stub = sandbox.stub(publisher, 'publishMessage');

      publisher.publish(buffer, spy);

      const [{data}, callback] = stub.lastCall.args;
      assert.strictEqual(data, buffer);
      assert.strictEqual(callback, spy);
    });

    it('should optionally accept attributes', () => {
      const stub = sandbox.stub(publisher, 'publishMessage');
      const attrs = {};

      publisher.publish(buffer, attrs, spy);

      const [{attributes}, callback] = stub.lastCall.args;
      assert.strictEqual(attributes, attrs);
      assert.strictEqual(callback, spy);
    });
  });

  describe('OpenTelemetry tracing', () => {
    let tracingPublisher: p.Publisher = {} as p.Publisher;
    const buffer = Buffer.from('Hello, world!');

    beforeEach(() => {
      exporter.reset();
    });

    it('export created spans', async () => {
      // Setup trace exporting
      tracingPublisher = new Publisher(topic);
      const msg = {data: buffer} as p.PubsubMessage;
      tracingPublisher.publishMessage(msg);

      // publishMessage is only the first part of the process now,
      // so we need to manually end the span.
      msg.telemetrySpan?.end();

      const spans = exporter.getFinishedSpans();
      assert.notStrictEqual(spans.length, 0, 'has span');
      const createdSpan = spans.concat().pop()!;
      assert.strictEqual(
        createdSpan.status.code,
        opentelemetry.SpanStatusCode.UNSET
      );
      assert.strictEqual(
        createdSpan.attributes[SemanticAttributes.MESSAGING_OPERATION],
        'send'
      );
      assert.strictEqual(
        createdSpan.attributes[SemanticAttributes.MESSAGING_SYSTEM],
        'pubsub'
      );
      assert.strictEqual(
        createdSpan.attributes[SemanticAttributes.MESSAGING_DESTINATION],
        topic.name
      );
      assert.strictEqual(
        createdSpan.attributes[SemanticAttributes.MESSAGING_DESTINATION_KIND],
        'topic'
      );
      assert.strictEqual(createdSpan.name, 'topic-name send');
      assert.strictEqual(
        createdSpan.kind,
        SpanKind.PRODUCER,
        'span kind should be PRODUCER'
      );
      assert.ok(spans);
    });
  });

  describe('publishMessage', () => {
    const data = Buffer.from('hello, world!');

    it('should throw an error if data is not a Buffer', () => {
      const badData = {} as Buffer;
      assert.throws(
        () => publisher.publishMessage({data: badData}, spy),
        /Data must be in the form of a Buffer\./
      );
    });

    it('should throw an error if data and attributes are both empty', () => {
      assert.throws(
        () => publisher.publishMessage({}, spy),
        /at least one attribute must be present/
      );
    });

    it('should allow sending only attributes', () => {
      const attributes = {foo: 'bar'} as {};
      assert.doesNotThrow(() => publisher.publishMessage({attributes}, spy));
    });

    it('should throw an error if attributes are wrong format', () => {
      const attributes = {foo: {bar: 'baz'}} as {};

      assert.throws(
        () => publisher.publishMessage({data, attributes}, spy),
        /All attributes must be in the form of a string.\n\nInvalid value of type "object" provided for "foo"\./
      );
    });

    it('should add non-ordered messages to the message queue', done => {
      const stub = sandbox.stub(publisher.queue, 'add');
      const fakeMessage = {data};

      publisher.publishMessage(fakeMessage, done);

      const [message, callback] = stub.lastCall.args;
      assert.strictEqual(message, fakeMessage);

      // Because of publisher flow control indirection, we have to test
      // the callback this way.
      callback(null);
    });

    describe('ordered messages', () => {
      const orderingKey = 'foo';
      const fakeMessage = {data, orderingKey};

      let queue: FakeOrderedQueue;

      beforeEach(() => {
        queue = new FakeOrderedQueue(publisher, orderingKey);
        publisher.orderedQueues.set(
          orderingKey,
          queue as unknown as q.OrderedQueue
        );
      });

      it('should create a new queue for a message if need be', () => {
        publisher.orderedQueues.clear();
        publisher.publishMessage(fakeMessage, spy);

        queue = publisher.orderedQueues.get(
          orderingKey
        ) as unknown as FakeOrderedQueue;

        assert(queue instanceof FakeOrderedQueue);
        assert.strictEqual(queue.publisher, publisher);
        assert.strictEqual(queue.orderingKey, orderingKey);
      });

      it('should add the ordered message to the correct queue', done => {
        const stub = sandbox.stub(queue, 'add');

        publisher.publishMessage(fakeMessage, done);

        // Because of publisher flow control indirection, we can't test
        // the callback here.
        const [message, callback] = stub.lastCall.args;
        assert.strictEqual(message, fakeMessage);

        // Because of publisher flow control indirection, we have to test
        // the callback this way.
        callback(null);
      });

      it('should return an error if the queue encountered an error', done => {
        const error = new Error('err') as PublishError;
        sandbox
          .stub(queue, 'add')
          .callsFake((message, callback) => callback(error));

        publisher.publishMessage(fakeMessage, err => {
          assert.strictEqual(err, error);
          done();
        });
      });

      it('should delete the queue once it is empty', () => {
        publisher.orderedQueues.clear();
        publisher.publishMessage(fakeMessage, spy);

        queue = publisher.orderedQueues.get(
          orderingKey
        ) as unknown as FakeOrderedQueue;
        queue.emit('drain');

        assert.strictEqual(publisher.orderedQueues.size, 0);
      });

      it('should drain any ordered queues on flush', done => {
        // We have to stub out the regular queue as well, so that the flush() operation finishes.
        sandbox
          .stub(FakeQueue.prototype, '_publish')
          .callsFake(async (messages, callbacks) => {
            // Simulate the drain taking longer than the publishes. This can
            // happen if more messages are queued during the publish().
            process.nextTick(() => {
              publisher.queue.emit('drain');
            });
          });

        sandbox
          .stub(FakeOrderedQueue.prototype, '_publish')
          .callsFake(async (messages, callbacks) => {
            const queue = publisher.orderedQueues.get(
              orderingKey
            ) as unknown as FakeOrderedQueue;
            // Simulate the drain taking longer than the publishes. This can
            // happen on some ordered queue scenarios, especially if we have more
            // than one queue to empty.
            process.nextTick(() => {
              queue.emit('drain');
            });
          });

        publisher.orderedQueues.clear();
        publisher.publishMessage(fakeMessage, spy);

        publisher.flush(err => {
          assert.strictEqual(err, null);
          assert.strictEqual(publisher.orderedQueues.size, 0);
          done();
        });
      });

      it('should issue a warning if OpenTelemetry span context key is set', () => {
        const warnSpy = sinon.spy(console, 'warn');
        const attributes = {
          [tracing.legacyAttributeName]: 'foobar',
        };
        const fakeMessageWithOTKey = {data, attributes};
        const publisherTracing = new Publisher(topic, {
          enableOpenTelemetryTracing: true,
        });
        publisherTracing.publishMessage(fakeMessageWithOTKey, warnSpy);
        assert.ok(warnSpy.called);
        warnSpy.restore();
      });
    });
  });

  describe('resumePublishing', () => {
    it('should resume publishing for the provided ordering key', () => {
      const orderingKey = 'foo';
      const queue = new FakeOrderedQueue(publisher, orderingKey);
      const stub = sandbox.stub(queue, 'resumePublishing');

      publisher.orderedQueues.set(
        orderingKey,
        queue as unknown as q.OrderedQueue
      );
      publisher.resumePublishing(orderingKey);

      assert.strictEqual(stub.callCount, 1);
    });
  });

  describe('setOptions', () => {
    it('should apply default values', () => {
      publisher.setOptions({});

      assert.deepStrictEqual(publisher.settings, {
        batching: {
          maxBytes: defaultOptions.publish.maxOutstandingBytes,
          maxMessages: defaultOptions.publish.maxOutstandingMessages,
          maxMilliseconds: defaultOptions.publish.maxDelayMillis,
        },
        messageOrdering: false,
        gaxOpts: {
          isBundling: false,
        },
        enableOpenTelemetryTracing: false,
        flowControlOptions: {
          maxOutstandingBytes: undefined,
          maxOutstandingMessages: undefined,
        },
      });
    });

    it('should capture user provided values', () => {
      const options = {
        batching: {
          maxBytes: 10,
          maxMessages: 10,
          maxMilliseconds: 1,
        },
        messageOrdering: true,
        gaxOpts: {
          isBundling: true,
        },
        enableOpenTelemetryTracing: true,
        flowControlOptions: {
          maxOutstandingBytes: 500,
          maxOutstandingMessages: 50,
        },
      };

      publisher.setOptions(options);

      assert.deepStrictEqual(publisher.settings, options);
    });

    it('should cap maxBytes at 9MB', () => {
      publisher.setOptions({
        batching: {
          maxBytes: Math.pow(1024, 2) * 10,
        },
      });

      const expected = Math.pow(1024, 2) * 9;
      assert.strictEqual(publisher.settings.batching!.maxBytes, expected);
    });

    it('should cap maxMessages at 1000', () => {
      publisher.setOptions({
        batching: {
          maxMessages: 1001,
        },
      });
      assert.strictEqual(publisher.settings.batching!.maxMessages, 1000);
    });

    it('should pass new option values into queues after construction', () => {
      // Make sure we have some ordering queues.
      publisher.orderedQueues.set('a', new q.OrderedQueue(publisher, 'a'));
      publisher.orderedQueues.set('b', new q.OrderedQueue(publisher, 'b'));

      const stubs = [sandbox.stub(publisher.queue, 'updateOptions')];
      assert.deepStrictEqual(publisher.orderedQueues.size, 2);
      stubs.push(
        ...Array.from(publisher.orderedQueues.values()).map(q =>
          sandbox.stub(q, 'updateOptions')
        )
      );

      const newOptions: p.PublishOptions = {
        batching: {},
      };
      publisher.setOptions(newOptions);

      stubs.forEach(s => assert.ok(s.calledOnce));
    });
  });

  describe('flush', () => {
    // The ordered queue drain test is above with the ordered queue tests.
    it('should drain the main publish queue', done => {
      sandbox
        .stub(publisher.queue, '_publish')
        .callsFake(async (messages, callbacks) => {
          // Simulate the drain taking longer than the publishes. This can
          // happen if more messages are queued during the publish().
          process.nextTick(() => {
            publisher.queue.emit('drain');
          });
        });

      publisher.flush(err => {
        assert.strictEqual(err, null);
        assert.strictEqual(
          !publisher.queue.batch || publisher.queue.batch.messages.length === 0,
          true
        );
        done();
      });
    });
  });
});<|MERGE_RESOLUTION|>--- conflicted
+++ resolved
@@ -64,14 +64,10 @@
   async publish() {
     await this._publish([], []);
   }
-<<<<<<< HEAD
+  async publishDrain() {
+    await this.publish();
+  }
   async _publish(
-=======
-  publishDrain(callback: (err: Error | null) => void) {
-    this.publish(callback);
-  }
-  _publish(
->>>>>>> 2b90f2c3
     // eslint-disable-next-line @typescript-eslint/no-unused-vars
     messages: p.PubsubMessage[],
     // eslint-disable-next-line @typescript-eslint/no-unused-vars
@@ -90,14 +86,10 @@
   async publish() {
     await this._publish([], []);
   }
-<<<<<<< HEAD
+  async publishDrain() {
+    await this.publish();
+  }
   async _publish(
-=======
-  publishDrain(callback: (err: Error | null) => void) {
-    this.publish(callback);
-  }
-  _publish(
->>>>>>> 2b90f2c3
     // eslint-disable-next-line @typescript-eslint/no-unused-vars
     messages: p.PubsubMessage[],
     // eslint-disable-next-line @typescript-eslint/no-unused-vars
