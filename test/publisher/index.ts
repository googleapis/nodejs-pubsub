/*!
 * Copyright 2019 Google LLC
 *
 * Licensed under the Apache License, Version 2.0 (the "License");
 * you may not use this file except in compliance with the License.
 * You may obtain a copy of the License at
 *
 *      http://www.apache.org/licenses/LICENSE-2.0
 *
 * Unless required by applicable law or agreed to in writing, software
 * distributed under the License is distributed on an "AS IS" BASIS,
 * WITHOUT WARRANTIES OR CONDITIONS OF ANY KIND, either express or implied.
 * See the License for the specific language governing permissions and
 * limitations under the License.
 */

import * as pfy from '@google-cloud/promisify';
import * as assert from 'assert';
import {describe, it, beforeEach, afterEach} from 'mocha';
import {EventEmitter} from 'events';
import * as proxyquire from 'proxyquire';
import * as sinon from 'sinon';
import * as opentelemetry from '@opentelemetry/api';
import {Topic} from '../../src';
import * as p from '../../src/publisher';
import * as q from '../../src/publisher/message-queues';
import {PublishError} from '../../src/publisher/publish-error';
import * as util from '../../src/util';

import {defaultOptions} from '../../src/default-options';
import * as tracing from '../../src/telemetry-tracing';
import {exporter} from '../tracing';
import {SpanKind} from '@opentelemetry/api';
import {SemanticAttributes} from '@opentelemetry/semantic-conventions';

let promisified = false;
const fakeUtil = Object.assign({}, util, {
  promisifySome(
    class_: Function,
    classProtos: object,
    methods: string[],
    options: pfy.PromisifyAllOptions
  ): void {
    if (class_.name === 'Publisher') {
      promisified = true;
      assert.deepStrictEqual(methods, ['flush', 'publishMessage']);
      assert.strictEqual(options.singular, true);
    }
    // Defeats the method name type check.
    // eslint-disable-next-line @typescript-eslint/no-explicit-any
    util.promisifySome(class_, classProtos, methods as any, options);
  },
});

class FakeQueue extends EventEmitter {
  publisher: p.Publisher;
  constructor(publisher: p.Publisher) {
    super();
    this.publisher = publisher;
  }
  updateOptions() {}
  // eslint-disable-next-line @typescript-eslint/no-unused-vars
  add(message: p.PubsubMessage, callback: p.PublishCallback): void {}
  async publish() {
    await this._publish([], []);
  }
<<<<<<< HEAD
  async publishDrain() {
    await this.publish();
  }
=======
>>>>>>> 60c70a80
  async _publish(
    // eslint-disable-next-line @typescript-eslint/no-unused-vars
    messages: p.PubsubMessage[],
    // eslint-disable-next-line @typescript-eslint/no-unused-vars
    callbacks: p.PublishCallback[]
  ) {}
}

class FakeOrderedQueue extends FakeQueue {
  orderingKey: string;
  error?: Error;
  constructor(publisher: p.Publisher, key: string) {
    super(publisher);
    this.orderingKey = key;
  }
  resumePublishing(): void {}
  async publish() {
    await this._publish([], []);
  }
<<<<<<< HEAD
  async publishDrain() {
    await this.publish();
  }
=======
>>>>>>> 60c70a80
  async _publish(
    // eslint-disable-next-line @typescript-eslint/no-unused-vars
    messages: p.PubsubMessage[],
    // eslint-disable-next-line @typescript-eslint/no-unused-vars
    callbacks: p.PublishCallback[]
  ) {}
}

describe('Publisher', () => {
  let sandbox: sinon.SinonSandbox;
  let spy: sinon.SinonSpy;
  const topic = {
    name: 'topic-name',
    pubsub: {projectId: 'PROJECT_ID'},
  } as Topic;

  // tslint:disable-next-line variable-name
  let Publisher: typeof p.Publisher;
  let publisher: p.Publisher;

  beforeEach(() => {
    sandbox = sinon.createSandbox();
    spy = sandbox.spy();

    const mocked = proxyquire('../../src/publisher/index.js', {
      '../util': fakeUtil,
      './message-queues': {
        Queue: FakeQueue,
        OrderedQueue: FakeOrderedQueue,
      },
    });

    Publisher = mocked.Publisher;

    publisher = new Publisher(topic);
  });

  afterEach(() => {
    sandbox.restore();
  });

  describe('initialization', () => {
    it('should promisify some of the things', () => {
      assert(promisified);
    });

    it('should capture user options', () => {
      const stub = sandbox.stub(Publisher.prototype, 'setOptions');

      const options = {};
      publisher = new Publisher(topic, options);

      assert.ok(stub.calledWith(options));
    });

    it('should localize topic instance', () => {
      assert.strictEqual(publisher.topic, topic);
    });

    it('should create a message queue', () => {
      assert(publisher.queue instanceof FakeQueue);
      assert.strictEqual(publisher.queue.publisher, publisher);
    });

    it('should create a map for ordered queues', () => {
      assert(publisher.orderedQueues instanceof Map);
    });
  });

  describe('publish', () => {
    const buffer = Buffer.from('Hello, world!');

    it('should call through to publishMessage', () => {
      const stub = sandbox.stub(publisher, 'publishMessage');

      publisher.publish(buffer, spy);

      const [{data}, callback] = stub.lastCall.args;
      assert.strictEqual(data, buffer);
      assert.strictEqual(callback, spy);
    });

    it('should optionally accept attributes', () => {
      const stub = sandbox.stub(publisher, 'publishMessage');
      const attrs = {};

      publisher.publish(buffer, attrs, spy);

      const [{attributes}, callback] = stub.lastCall.args;
      assert.strictEqual(attributes, attrs);
      assert.strictEqual(callback, spy);
    });
  });

  describe('OpenTelemetry tracing', () => {
    let tracingPublisher: p.Publisher = {} as p.Publisher;
    const buffer = Buffer.from('Hello, world!');

    beforeEach(() => {
      exporter.reset();
    });

    it('export created spans', async () => {
      // Setup trace exporting
      tracingPublisher = new Publisher(topic);
      const msg = {data: buffer} as p.PubsubMessage;
      tracingPublisher.publishMessage(msg);

      // publishMessage is only the first part of the process now,
      // so we need to manually end the span.
      msg.telemetrySpan?.end();

      const spans = exporter.getFinishedSpans();
      assert.notStrictEqual(spans.length, 0, 'has span');
      const createdSpan = spans.concat().pop()!;
      assert.strictEqual(
        createdSpan.status.code,
        opentelemetry.SpanStatusCode.UNSET
      );
      assert.strictEqual(
        createdSpan.attributes[SemanticAttributes.MESSAGING_OPERATION],
        'send'
      );
      assert.strictEqual(
        createdSpan.attributes[SemanticAttributes.MESSAGING_SYSTEM],
        'pubsub'
      );
      assert.strictEqual(
        createdSpan.attributes[SemanticAttributes.MESSAGING_DESTINATION],
        topic.name
      );
      assert.strictEqual(
        createdSpan.attributes[SemanticAttributes.MESSAGING_DESTINATION_KIND],
        'topic'
      );
      assert.strictEqual(createdSpan.name, 'topic-name send');
      assert.strictEqual(
        createdSpan.kind,
        SpanKind.PRODUCER,
        'span kind should be PRODUCER'
      );
      assert.ok(spans);
    });
  });

  describe('publishMessage', () => {
    const data = Buffer.from('hello, world!');

    it('should throw an error if data is not a Buffer', () => {
      const badData = {} as Buffer;
      assert.throws(
        () => publisher.publishMessage({data: badData}, spy),
        /Data must be in the form of a Buffer\./
      );
    });

    it('should throw an error if data and attributes are both empty', () => {
      assert.throws(
        () => publisher.publishMessage({}, spy),
        /at least one attribute must be present/
      );
    });

    it('should allow sending only attributes', () => {
      const attributes = {foo: 'bar'} as {};
      assert.doesNotThrow(() => publisher.publishMessage({attributes}, spy));
    });

    it('should throw an error if attributes are wrong format', () => {
      const attributes = {foo: {bar: 'baz'}} as {};

      assert.throws(
        () => publisher.publishMessage({data, attributes}, spy),
        /All attributes must be in the form of a string.\n\nInvalid value of type "object" provided for "foo"\./
      );
    });

    it('should add non-ordered messages to the message queue', done => {
      const stub = sandbox.stub(publisher.queue, 'add');
      const fakeMessage = {data};

      publisher.publishMessage(fakeMessage, done);

      const [message, callback] = stub.lastCall.args;
      assert.strictEqual(message, fakeMessage);

      // Because of publisher flow control indirection, we have to test
      // the callback this way.
      callback(null);
    });

    describe('ordered messages', () => {
      const orderingKey = 'foo';
      const fakeMessage = {data, orderingKey};

      let queue: FakeOrderedQueue;

      beforeEach(() => {
        queue = new FakeOrderedQueue(publisher, orderingKey);
        publisher.orderedQueues.set(
          orderingKey,
          queue as unknown as q.OrderedQueue
        );
      });

      it('should create a new queue for a message if need be', () => {
        publisher.orderedQueues.clear();
        publisher.publishMessage(fakeMessage, spy);

        queue = publisher.orderedQueues.get(
          orderingKey
        ) as unknown as FakeOrderedQueue;

        assert(queue instanceof FakeOrderedQueue);
        assert.strictEqual(queue.publisher, publisher);
        assert.strictEqual(queue.orderingKey, orderingKey);
      });

      it('should add the ordered message to the correct queue', done => {
        const stub = sandbox.stub(queue, 'add');

        publisher.publishMessage(fakeMessage, done);

        // Because of publisher flow control indirection, we can't test
        // the callback here.
        const [message, callback] = stub.lastCall.args;
        assert.strictEqual(message, fakeMessage);

        // Because of publisher flow control indirection, we have to test
        // the callback this way.
        callback(null);
      });

      it('should return an error if the queue encountered an error', done => {
        const error = new Error('err') as PublishError;
        sandbox
          .stub(queue, 'add')
          .callsFake((message, callback) => callback(error));

        publisher.publishMessage(fakeMessage, err => {
          assert.strictEqual(err, error);
          done();
        });
      });

      it('should delete the queue once it is empty', () => {
        publisher.orderedQueues.clear();
        publisher.publishMessage(fakeMessage, spy);

        queue = publisher.orderedQueues.get(
          orderingKey
        ) as unknown as FakeOrderedQueue;
        queue.emit('drain');

        assert.strictEqual(publisher.orderedQueues.size, 0);
      });

      it('should drain any ordered queues on flush', done => {
        // We have to stub out the regular queue as well, so that the flush() operation finishes.
<<<<<<< HEAD
        sandbox.stub(FakeQueue.prototype, '_publish').callsFake(async () => {
          // Simulate the drain taking longer than the publishes. This can
          // happen if more messages are queued during the publish().
          process.nextTick(() => {
            publisher.queue.emit('drain');
=======
        sandbox
          .stub(FakeQueue.prototype, '_publish')
          .callsFake(async (messages, callbacks) => {
            // Simulate the drain taking longer than the publishes. This can
            // happen if more messages are queued during the publish().
            process.nextTick(() => {
              publisher.queue.emit('drain');
            });
>>>>>>> 60c70a80
          });
        });

        sandbox
          .stub(FakeOrderedQueue.prototype, '_publish')
<<<<<<< HEAD
          .callsFake(async () => {
=======
          .callsFake(async (messages, callbacks) => {
>>>>>>> 60c70a80
            const queue = publisher.orderedQueues.get(
              orderingKey
            ) as unknown as FakeOrderedQueue;
            // Simulate the drain taking longer than the publishes. This can
            // happen on some ordered queue scenarios, especially if we have more
            // than one queue to empty.
            process.nextTick(() => {
              queue.emit('drain');
            });
          });

        publisher.orderedQueues.clear();
        publisher.publishMessage(fakeMessage, spy);

        publisher.flush(err => {
          assert.strictEqual(err, null);
          assert.strictEqual(publisher.orderedQueues.size, 0);
          done();
        });
      });

      it('should issue a warning if OpenTelemetry span context key is set', () => {
        const warnSpy = sinon.spy(console, 'warn');
        const attributes = {
          [tracing.legacyAttributeName]: 'foobar',
        };
        const fakeMessageWithOTKey = {data, attributes};
        const publisherTracing = new Publisher(topic, {
          enableOpenTelemetryTracing: true,
        });
        publisherTracing.publishMessage(fakeMessageWithOTKey, warnSpy);
        assert.ok(warnSpy.called);
        warnSpy.restore();
      });
    });
  });

  describe('resumePublishing', () => {
    it('should resume publishing for the provided ordering key', () => {
      const orderingKey = 'foo';
      const queue = new FakeOrderedQueue(publisher, orderingKey);
      const stub = sandbox.stub(queue, 'resumePublishing');

      publisher.orderedQueues.set(
        orderingKey,
        queue as unknown as q.OrderedQueue
      );
      publisher.resumePublishing(orderingKey);

      assert.strictEqual(stub.callCount, 1);
    });
  });

  describe('setOptions', () => {
    it('should apply default values', () => {
      publisher.setOptions({});

      assert.deepStrictEqual(publisher.settings, {
        batching: {
          maxBytes: defaultOptions.publish.maxOutstandingBytes,
          maxMessages: defaultOptions.publish.maxOutstandingMessages,
          maxMilliseconds: defaultOptions.publish.maxDelayMillis,
        },
        messageOrdering: false,
        gaxOpts: {
          isBundling: false,
        },
        enableOpenTelemetryTracing: false,
        flowControlOptions: {
          maxOutstandingBytes: undefined,
          maxOutstandingMessages: undefined,
        },
      });
    });

    it('should capture user provided values', () => {
      const options = {
        batching: {
          maxBytes: 10,
          maxMessages: 10,
          maxMilliseconds: 1,
        },
        messageOrdering: true,
        gaxOpts: {
          isBundling: true,
        },
        enableOpenTelemetryTracing: true,
        flowControlOptions: {
          maxOutstandingBytes: 500,
          maxOutstandingMessages: 50,
        },
      };

      publisher.setOptions(options);

      assert.deepStrictEqual(publisher.settings, options);
    });

    it('should cap maxBytes at 9MB', () => {
      publisher.setOptions({
        batching: {
          maxBytes: Math.pow(1024, 2) * 10,
        },
      });

      const expected = Math.pow(1024, 2) * 9;
      assert.strictEqual(publisher.settings.batching!.maxBytes, expected);
    });

    it('should cap maxMessages at 1000', () => {
      publisher.setOptions({
        batching: {
          maxMessages: 1001,
        },
      });
      assert.strictEqual(publisher.settings.batching!.maxMessages, 1000);
    });

    it('should pass new option values into queues after construction', () => {
      // Make sure we have some ordering queues.
      publisher.orderedQueues.set('a', new q.OrderedQueue(publisher, 'a'));
      publisher.orderedQueues.set('b', new q.OrderedQueue(publisher, 'b'));

      const stubs = [sandbox.stub(publisher.queue, 'updateOptions')];
      assert.deepStrictEqual(publisher.orderedQueues.size, 2);
      stubs.push(
        ...Array.from(publisher.orderedQueues.values()).map(q =>
          sandbox.stub(q, 'updateOptions')
        )
      );

      const newOptions: p.PublishOptions = {
        batching: {},
      };
      publisher.setOptions(newOptions);

      stubs.forEach(s => assert.ok(s.calledOnce));
    });
  });

  describe('flush', () => {
    // The ordered queue drain test is above with the ordered queue tests.
    it('should drain the main publish queue', done => {
<<<<<<< HEAD
      sandbox.stub(publisher.queue, '_publish').callsFake(async () => {
        // Simulate the drain taking longer than the publishes. This can
        // happen if more messages are queued during the publish().
        process.nextTick(() => {
          publisher.queue.emit('drain');
=======
      sandbox
        .stub(publisher.queue, '_publish')
        .callsFake(async (messages, callbacks) => {
          // Simulate the drain taking longer than the publishes. This can
          // happen if more messages are queued during the publish().
          process.nextTick(() => {
            publisher.queue.emit('drain');
          });
>>>>>>> 60c70a80
        });
      });

      publisher.flush(err => {
        assert.strictEqual(err, null);
        assert.strictEqual(
          !publisher.queue.batch || publisher.queue.batch.messages.length === 0,
          true
        );
        done();
      });
    });
  });
});<|MERGE_RESOLUTION|>--- conflicted
+++ resolved
@@ -64,12 +64,9 @@
   async publish() {
     await this._publish([], []);
   }
-<<<<<<< HEAD
   async publishDrain() {
     await this.publish();
   }
-=======
->>>>>>> 60c70a80
   async _publish(
     // eslint-disable-next-line @typescript-eslint/no-unused-vars
     messages: p.PubsubMessage[],
@@ -89,12 +86,9 @@
   async publish() {
     await this._publish([], []);
   }
-<<<<<<< HEAD
   async publishDrain() {
     await this.publish();
   }
-=======
->>>>>>> 60c70a80
   async _publish(
     // eslint-disable-next-line @typescript-eslint/no-unused-vars
     messages: p.PubsubMessage[],
@@ -354,32 +348,17 @@
 
       it('should drain any ordered queues on flush', done => {
         // We have to stub out the regular queue as well, so that the flush() operation finishes.
-<<<<<<< HEAD
         sandbox.stub(FakeQueue.prototype, '_publish').callsFake(async () => {
           // Simulate the drain taking longer than the publishes. This can
           // happen if more messages are queued during the publish().
           process.nextTick(() => {
             publisher.queue.emit('drain');
-=======
-        sandbox
-          .stub(FakeQueue.prototype, '_publish')
-          .callsFake(async (messages, callbacks) => {
-            // Simulate the drain taking longer than the publishes. This can
-            // happen if more messages are queued during the publish().
-            process.nextTick(() => {
-              publisher.queue.emit('drain');
-            });
->>>>>>> 60c70a80
           });
         });
 
         sandbox
           .stub(FakeOrderedQueue.prototype, '_publish')
-<<<<<<< HEAD
           .callsFake(async () => {
-=======
-          .callsFake(async (messages, callbacks) => {
->>>>>>> 60c70a80
             const queue = publisher.orderedQueues.get(
               orderingKey
             ) as unknown as FakeOrderedQueue;
@@ -523,22 +502,11 @@
   describe('flush', () => {
     // The ordered queue drain test is above with the ordered queue tests.
     it('should drain the main publish queue', done => {
-<<<<<<< HEAD
       sandbox.stub(publisher.queue, '_publish').callsFake(async () => {
         // Simulate the drain taking longer than the publishes. This can
         // happen if more messages are queued during the publish().
         process.nextTick(() => {
           publisher.queue.emit('drain');
-=======
-      sandbox
-        .stub(publisher.queue, '_publish')
-        .callsFake(async (messages, callbacks) => {
-          // Simulate the drain taking longer than the publishes. This can
-          // happen if more messages are queued during the publish().
-          process.nextTick(() => {
-            publisher.queue.emit('drain');
-          });
->>>>>>> 60c70a80
         });
       });
 
