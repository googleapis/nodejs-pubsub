--- conflicted
+++ resolved
@@ -28,11 +28,7 @@
 import {Topic} from '../src/topic';
 import * as util from '../src/util';
 import {Schema, SchemaTypes} from '../src';
-<<<<<<< HEAD
-import {ISchema, SchemaViews} from '../src/schema';
-=======
 import {SchemaViews} from '../src/schema';
->>>>>>> 11f96126
 
 // eslint-disable-next-line @typescript-eslint/no-var-requires
 const PKG = require('../../package.json');
@@ -1659,8 +1655,6 @@
 
       const expectedIds = ['foo1', 'foo2'];
       assert.deepStrictEqual(ids, expectedIds);
-<<<<<<< HEAD
-=======
     });
 
     it('defaults to BASIC for listSchemas', async () => {
@@ -1676,7 +1670,6 @@
       for await (const s of pubsub.listSchemas()) {
         break;
       }
->>>>>>> 11f96126
     });
 
     it('returns a proper Schema object from schema()', async () => {
