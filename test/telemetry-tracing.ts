--- conflicted
+++ resolved
@@ -212,10 +212,7 @@
         topicInfo,
         message,
         'tests',
-<<<<<<< HEAD
         'create'
-=======
->>>>>>> 4108a691
       );
       assert.deepStrictEqual(topicAttrs, {
         'messaging.system': 'gcp_pubsub',
@@ -240,10 +237,7 @@
         topicInfo,
         message,
         'tests',
-<<<<<<< HEAD
         'create'
-=======
->>>>>>> 4108a691
       );
       assert.deepStrictEqual(topicAttrs2, {
         'messaging.system': 'gcp_pubsub',
