--- conflicted
+++ resolved
@@ -8,11 +8,6 @@
 logging.basicConfig(level=logging.DEBUG)
 
 gapic = gcp.GAPICMicrogenerator()
-
-<<<<<<< HEAD
-gapic = gcp.GAPICMicrogenerator()
-=======
->>>>>>> 61950920
 common_templates = gcp.CommonTemplates()
 
 # tasks has two product names, and a poorly named artman yaml
@@ -39,12 +34,8 @@
 templates = common_templates.node_library(source_location='build/src')
 s.copy(templates)
 
-<<<<<<< HEAD
 # TODO: remove this surgery once IAM service injected in nodejs-gax https://github.com/googleapis/gax-nodejs/pull/762/
 # surgery in client.ts file to call IAM service
-=======
-# surgery in client.ts file
->>>>>>> 61950920
 clients = ['publisher', 'subscriber']
 for client_name in clients:
     client_file = f'src/v1/{client_name}_client.ts'
@@ -61,13 +52,8 @@
               '\/\/ Determine the client header string.',
               'this._iamClient = new IamClient(opts); \n // Determine the client header string.')
 
-<<<<<<< HEAD
     # TODO: it should be removed once pubsub upgrade gts 2.0.0
     # fix tslint issue due to mismatch gts version with gapic-generator-typescript
-=======
-    # fix tslint issue due to mismatch gts version with gapic-generator-typescript
-    # it should be removed once pubsub upgrade gts 2.0.0
->>>>>>> 61950920
     s.replace(client_file, '\/\/ eslint\-disable\-next\-line\ \@typescript\-eslint\/no\-explicit\-any',
               '// tslint:disable-next-line no-any')
 
