/*!
 * Copyright 2018 Google Inc. All Rights Reserved.
 *
 * Licensed under the Apache License, Version 2.0 (the "License");
 * you may not use this file except in compliance with the License.
 * You may obtain a copy of the License at
 *
 *      http://www.apache.org/licenses/LICENSE-2.0
 *
 * Unless required by applicable law or agreed to in writing, software
 * distributed under the License is distributed on an "AS IS" BASIS,
 * WITHOUT WARRANTIES OR CONDITIONS OF ANY KIND, either express or implied.
 * See the License for the specific language governing permissions and
 * limitations under the License.
 */

import {DateStruct, PreciseDate} from '@google-cloud/precise-date';
import {replaceProjectIdToken} from '@google-cloud/projectify';
import {promisify} from '@google-cloud/promisify';
import {loggingUtils as logging} from 'google-gax';
import defer = require('p-defer');

import {google} from '../protos/protos';
import {Histogram} from './histogram';
import {FlowControlOptions, LeaseManager} from './lease-manager';
import {AckQueue, BatchOptions, ModAckQueue} from './message-queues';
import {MessageStream, MessageStreamOptions} from './message-stream';
import {Subscription} from './subscription';
import {defaultOptions} from './default-options';
import {SubscriberClient} from './v1';
import * as tracing from './telemetry-tracing';
import {Duration, atMost as durationAtMost} from './temporal';
import {EventEmitter} from 'events';
<<<<<<< HEAD
import {awaitWithTimeout} from './util';

export {StatusError} from './message-stream';

const logDebug = logging.log('pubsub').sublog('debug');
=======
import {logs as baseLogs} from './logs';

export {StatusError} from './message-stream';

/**
 * Loggers. Exported for unit tests.
 *
 * @private
 */
export const logs = {
  slowAck: baseLogs.pubsub.sublog('slow-ack'),
  ackNack: baseLogs.pubsub.sublog('ack-nack'),
};
>>>>>>> dce83c71

export type PullResponse = google.pubsub.v1.IStreamingPullResponse;
export type SubscriptionProperties =
  google.pubsub.v1.StreamingPullResponse.ISubscriptionProperties;

type ValueOf<T> = T[keyof T];
export const AckResponses = {
  PermissionDenied: 'PERMISSION_DENIED' as const,
  FailedPrecondition: 'FAILED_PRECONDITION' as const,
  Success: 'SUCCESS' as const,
  Invalid: 'INVALID' as const,
  Other: 'OTHER' as const,
};
export type AckResponse = ValueOf<typeof AckResponses>;

/**
 * Enum values for behaviors of the Subscriber.close() method.
 */
export const SubscriberCloseBehaviors = {
  NackImmediately: 'NACK' as const,
  WaitForProcessing: 'WAIT' as const,
};
export type SubscriberCloseBehavior = ValueOf<typeof SubscriberCloseBehaviors>;

/**
 * Options to modify the behavior of the Subscriber.close() method. If
 * none is passed, the default is SubscriberCloseBehaviors.Wait.
 */
export interface SubscriberCloseOptions {
  behavior?: SubscriberCloseBehavior;
  timeout?: Duration;
}

/**
 * Specifies how long before the final close timeout, in WaitForProcessing mode,
 * that we should give up and start shutting down cleanly.
 */
const finalNackTimeout = Duration.from({seconds: 1});

/**
 * Thrown when an error is detected in an ack/nack/modack call, when
 * exactly-once delivery is enabled on the subscription. This will
 * only be thrown for actual errors that can't be retried.
 */
export class AckError extends Error {
  errorCode: AckResponse;

  constructor(errorCode: AckResponse, message?: string) {
    let finalMessage = `${errorCode}`;
    if (message) {
      finalMessage += ` : ${message}`;
    }
    super(finalMessage);
    this.errorCode = errorCode;
  }
}

/**
 * Tracks the various spans related to subscriber/receive tracing.
 *
 * @private
 */
export class SubscriberSpans {
  parent: tracing.MessageWithAttributes;

  // These are always attached to a message.
  constructor(parent: tracing.MessageWithAttributes) {
    this.parent = parent;
  }

  // Start a flow control span if needed.
  flowStart() {
    if (!this.flow) {
      this.flow = tracing.PubsubSpans.createReceiveFlowSpan(this.parent);
    }
  }

  // End any flow control span.
  flowEnd() {
    if (this.flow) {
      this.flow.end();
      this.flow = undefined;
    }
  }

  // Emit an event for starting to send an ack.
  ackStart() {
    tracing.PubsubEvents.ackStart(this.parent);
  }

  // Emit an event for the ack having been sent.
  ackEnd() {
    tracing.PubsubEvents.ackEnd(this.parent);
  }

  // Emit an event for calling ack.
  ackCall() {
    if (this.processing) {
      tracing.PubsubEvents.ackCalled(this.processing);
    }
  }

  // Emit an event for starting to send a nack.
  nackStart() {
    tracing.PubsubEvents.nackStart(this.parent);
  }

  // Emit an event for the nack having been sent.
  nackEnd() {
    tracing.PubsubEvents.nackEnd(this.parent);
  }

  // Emit an event for calling nack.
  nackCall() {
    if (this.processing) {
      tracing.PubsubEvents.nackCalled(this.processing);
    }
  }

  // Emit an event for starting to send a modAck.
  modAckStart(deadline: Duration, isInitial: boolean) {
    tracing.PubsubEvents.modAckStart(this.parent, deadline, isInitial);
  }

  // Emit an event for the modAck having been sent.
  modAckEnd() {
    tracing.PubsubEvents.modAckEnd(this.parent);
  }

  // Emit an event for calling modAck.
  // Note that we don't currently support users calling modAck directly, but
  // this may be used in the future for things like fully managed pull
  // subscriptions.
  modAckCall(deadline: Duration) {
    if (this.processing) {
      tracing.PubsubEvents.modAckCalled(this.processing, deadline);
    }
  }

  // Start a scheduler span if needed.
  // Note: This is not currently used in Node, because there is no
  // scheduler process, due to the way messages are delivered one at a time.
  schedulerStart() {
    if (!this.scheduler) {
      this.scheduler = tracing.PubsubSpans.createReceiveSchedulerSpan(
        this.parent,
      );
    }
  }

  // End any scheduler span.
  schedulerEnd() {
    if (this.scheduler) {
      this.scheduler.end();
      this.scheduler = undefined;
    }
  }

  // Start a processing span if needed.
  // This is for user processing, during on('message') delivery.
  processingStart(subName: string) {
    if (!this.processing) {
      this.processing = tracing.PubsubSpans.createReceiveProcessSpan(
        this.parent,
        subName,
      );
    }
  }

  // End any processing span.
  processingEnd() {
    if (this.processing) {
      this.processing.end();
      this.processing = undefined;
    }
  }

  // If we shut down before processing can finish.
  shutdown() {
    tracing.PubsubEvents.shutdown(this.parent);
  }

  private flow?: tracing.Span;
  private scheduler?: tracing.Span;
  private processing?: tracing.Span;
}

/**
 * Date object with nanosecond precision. Supports all standard Date arguments
 * in addition to several custom types.
 *
 * @external PreciseDate
 * @see {@link https://github.com/googleapis/nodejs-precise-date|PreciseDate}
 */
/**
 * Message objects provide a simple interface for users to get message data and
 * acknowledge the message.
 *
 * @example
 * ```
 * subscription.on('message', message => {
 *   // {
 *   //   ackId: 'RUFeQBJMJAxESVMrQwsqWBFOBCEhPjA',
 *   //   attributes: {key: 'value'},
 *   //   data: Buffer.from('Hello, world!'),
 *   //   id: '1551297743043',
 *   //   orderingKey: 'ordering-key',
 *   //   publishTime: new PreciseDate('2019-02-27T20:02:19.029534186Z'),
 *   //   received: 1551297743043,
 *   //   length: 13
 *   // }
 * });
 * ```
 */
export class Message implements tracing.MessageWithAttributes {
  ackId: string;
  attributes: {[key: string]: string};
  data: Buffer;
  deliveryAttempt: number;
  id: string;
  orderingKey?: string;
  publishTime: PreciseDate;
  received: number;
  private _handledPromise: defer.DeferredPromise<void>;
  private _handled: boolean;
  private _length: number;
  private _subscriber: Subscriber;
  private _ackFailed?: AckError;
  private _dispatched: boolean;

  /**
   * @private
   *
   * Tracks a telemetry tracing parent span through the receive process. This will
   * be the original publisher-side span if we have one; otherwise we'll create
   * a "publisher" span to hang new subscriber spans onto.
   *
   * This needs to be declared explicitly here, because having a public class
   * implement a private interface seems to confuse TypeScript. (And it's needed
   * in unit tests.)
   */
  parentSpan?: tracing.Span;

  /**
   * We'll save the state of the subscription's exactly once delivery flag at the
   * time the message was received. This is pretty much only for tracing, as we will
   * generally use the live state of the subscription to figure out how to respond.
   *
   * @private
   * @internal
   */
  isExactlyOnceDelivery: boolean;

  /**
   * @private
   *
   * Ends any open subscribe telemetry tracing span.
   */
  endParentSpan() {
    this.parentSpan?.end();
    delete this.parentSpan;
  }

  /**
   * @private
   *
   * Tracks subscriber-specific telemetry objects through the library.
   */
  subSpans: SubscriberSpans;

  /**
   * @hideconstructor
   *
   * @param {Subscriber} sub The parent subscriber.
   * @param {object} message The raw message response.
   */
  constructor(
    sub: Subscriber,
    {ackId, message, deliveryAttempt}: google.pubsub.v1.IReceivedMessage,
  ) {
    /**
     * This ID is used to acknowledge the message.
     *
     * @name Message#ackId
     * @type {string}
     */
    this.ackId = ackId!;
    /**
     * Optional attributes for this message.
     *
     * @name Message#attributes
     * @type {object}
     */
    this.attributes = message!.attributes || {};
    /**
     * The message data as a Buffer.
     *
     * @name Message#data
     * @type {Buffer}
     */
    this.data = message!.data as Buffer;
    /**
     * Delivery attempt counter is 1 + (the sum of number of NACKs and number of
     * ack_deadline exceeds) for this message.
     *
     * @name Message#deliveryAttempt
     * @type {number}
     */
    this.deliveryAttempt = Number(deliveryAttempt || 0);
    /**
     * ID of the message, assigned by the server when the message is published.
     * Guaranteed to be unique within the topic.
     *
     * @name Message#id
     * @type {string}
     */
    this.id = message!.messageId!;
    /**
     * Identifies related messages for which publish order should be respected.
     * If a `Subscription` has `enableMessageOrdering` set to `true`, messages
     * published with the same `orderingKey` value will be delivered to
     * subscribers in the order in which they are received by the Pub/Sub
     * system.
     *
     * **EXPERIMENTAL:** This feature is part of a closed alpha release. This
     * API might be changed in backward-incompatible ways and is not recommended
     * for production use. It is not subject to any SLA or deprecation policy.
     *
     * @name Message#orderingKey
     * @type {string}
     */
    this.orderingKey = message!.orderingKey!;
    /**
     * The time at which the message was published.
     *
     * @name Message#publishTime
     * @type {external:PreciseDate}
     */
    this.publishTime = new PreciseDate(message!.publishTime as DateStruct);
    /**
     * The time at which the message was recieved by the subscription.
     *
     * @name Message#received
     * @type {number}
     */
    this.received = Date.now();

    /**
     * Telemetry tracing objects.
     *
     * @private
     */
    this.subSpans = new SubscriberSpans(this);

    /**
     * Save the state of the subscription into the message for later tracing.
     *
     * @private
     * @internal
     */
    this.isExactlyOnceDelivery = sub.isExactlyOnceDelivery;

    this._dispatched = false;
    this._handled = false;
    this._handledPromise = defer<void>();
    this._length = this.data.length;
    this._subscriber = sub;
  }

  /**
   * The length of the message data.
   *
   * @type {number}
   */
  get length() {
    return this._length;
  }

  /**
   * Resolves when the message has been handled fully; a handled message may
   * not have any further operations performed on it.
   *
   * @private
   */
  get handledPromise(): Promise<void> {
    return this._handledPromise.promise;
  }

  /**
   * When this message is dispensed to user callback code, this should be called.
   * The time between the dispatch and the handledPromise resolving is when the
   * message is with the user.
   *
   * @private
   */
  dispatched(): void {
    if (!this._dispatched) {
      this.subSpans.processingStart(this._subscriber.name);
      this._dispatched = true;
    }
  }

  /**
   * @private
   * @returns True if this message has been dispatched to user callback code.
   */
  isDispatched(): boolean {
    return this._dispatched;
  }

  /**
   * Sets this message's exactly once delivery acks to permanent failure. This is
   * meant for internal library use only.
   *
   * @private
   */
  ackFailed(error: AckError): void {
    this._ackFailed = error;
  }

  /**
   * Acknowledges the message.
   *
   * @example
   * ```
   * subscription.on('message', message => {
   *   message.ack();
   * });
   * ```
   */
  ack(): void {
    if (!this._handled) {
      this._handled = true;
      this.subSpans.ackCall();
      this.subSpans.processingEnd();
      void this._subscriber.ack(this);
      this._handledPromise.resolve();
    }
  }

  /**
   * Acknowledges the message, expecting a response (for exactly-once delivery subscriptions).
   * If exactly-once delivery is not enabled, this will immediately resolve successfully.
   *
   * @example
   * ```
   * subscription.on('message', async (message) => {
   *   const response = await message.ackWithResponse();
   * });
   * ```
   */
  async ackWithResponse(): Promise<AckResponse> {
    if (!this._subscriber.isExactlyOnceDelivery) {
      this.ack();
      return AckResponses.Success;
    }

    if (this._ackFailed) {
      throw this._ackFailed;
    }

    if (!this._handled) {
      this._handled = true;
      this.subSpans.ackCall();
      this.subSpans.processingEnd();
      try {
        return await this._subscriber.ackWithResponse(this);
      } catch (e) {
        this.ackFailed(e as AckError);
        throw e;
      } finally {
        this._handledPromise.resolve();
      }
    } else {
      return AckResponses.Invalid;
    }
  }

  /**
   * Modifies the ack deadline.
   * At present time, this should generally not be called by users.
   *
   * @param {number} deadline The number of seconds to extend the deadline.
   * @private
   */
  modAck(deadline: number): void {
    if (!this._handled) {
      this.subSpans.modAckCall(Duration.from({seconds: deadline}));
      void this._subscriber.modAck(this, deadline);
    }
  }

  /**
   * Modifies the ack deadline, expecting a response (for exactly-once delivery subscriptions).
   * If exactly-once delivery is not enabled, this will immediately resolve successfully.
   * At present time, this should generally not be called by users.
   *
   * @param {number} deadline The number of seconds to extend the deadline.
   * @private
   */
  async modAckWithResponse(deadline: number): Promise<AckResponse> {
    if (!this._subscriber.isExactlyOnceDelivery) {
      this.modAck(deadline);
      return AckResponses.Success;
    }

    if (this._ackFailed) {
      throw this._ackFailed;
    }

    if (!this._handled) {
      this.subSpans.modAckCall(Duration.from({seconds: deadline}));
      try {
        return await this._subscriber.modAckWithResponse(this, deadline);
      } catch (e) {
        this.ackFailed(e as AckError);
        throw e;
      }
    } else {
      return AckResponses.Invalid;
    }
  }

  /**
   * Removes the message from our inventory and schedules it to be redelivered.
   *
   * @example
   * ```
   * subscription.on('message', message => {
   *   message.nack();
   * });
   * ```
   */
  nack(): void {
    if (!this._handled) {
      this._handled = true;
      this.subSpans.nackCall();
      this.subSpans.processingEnd();
      void this._subscriber.nack(this);
      this._handledPromise.resolve();
    }
  }

  /**
   * Removes the message from our inventory and schedules it to be redelivered,
   * with the modAck response being returned (for exactly-once delivery subscriptions).
   * If exactly-once delivery is not enabled, this will immediately resolve successfully.
   *
   * @example
   * ```
   * subscription.on('message', async (message) => {
   *   const response = await message.nackWithResponse();
   * });
   * ```
   */
  async nackWithResponse(): Promise<AckResponse> {
    if (!this._subscriber.isExactlyOnceDelivery) {
      this.nack();
      return AckResponses.Success;
    }

    if (this._ackFailed) {
      throw this._ackFailed;
    }

    if (!this._handled) {
      this._handled = true;
      this.subSpans.nackCall();
      this.subSpans.processingEnd();
      try {
        return await this._subscriber.nackWithResponse(this);
      } catch (e) {
        this.ackFailed(e as AckError);
        throw e;
      } finally {
        this._handledPromise.resolve();
      }
    } else {
      return AckResponses.Invalid;
    }
  }
}

/**
 * @typedef {object} SubscriberOptions
 * @property {number} [ackDeadline=10] Acknowledge deadline in seconds. If left
 *     unset, the initial value will be 10 seconds, but it will evolve into the
 *     99th percentile time it takes to acknowledge a message, subject to the
 *     limitations of minAckDeadline and maxAckDeadline. If ackDeadline is set
 *     by the user, then the min/max values will be set to match it. New code
 *     should prefer setting minAckDeadline and maxAckDeadline directly.
 * @property {Duration} [minAckDeadline] The minimum time that ackDeadline should
 *     ever have, while it's under library control.
 * @property {Duration} [maxAckDeadline] The maximum time that ackDeadline should
 *     ever have, while it's under library control.
 * @property {Duration} [maxExtensionTime] The maximum time that ackDeadline should
 *     ever have, while it's under library control.
 * @property {BatchOptions} [batching] Request batching options; this is for
 *     batching acks and modacks being sent back to the server.
 * @property {FlowControlOptions} [flowControl] Flow control options.
 * @property {boolean} [useLegacyFlowControl] Disables enforcing flow control
 *     settings at the Cloud PubSub server and uses the less accurate method
 *     of only enforcing flow control at the client side.
 * @property {MessageStreamOptions} [streamingOptions] Streaming options.
 *     If no options are passed, it behaves like `SubscriberCloseBehaviors.Wait`.
 * @property {SubscriberCloseOptions} [options] Determines the basic behavior of the
 *     close() function.
 * @property {SubscriberCloseBehavior} [options.behavior] The behavior of the close operation.
 *     - NackImmediately: Sends nacks for all messages held by the client library, and
 *       wait for them to send.
 *     - WaitForProcessing: Continues normal ack/nack and leasing processes until close
 *       to the timeout, then switches to NackImmediately behavior to close down.
 *     Use {@link SubscriberCloseBehaviors} for enum values.
 * @property {Duration} [options.timeout] In the case of Timeout, the maximum duration
 *     to wait for pending ack/nack requests to complete before resolving (or rejecting)
 *     the promise.
 */
export interface SubscriberOptions {
  minAckDeadline?: Duration;
  maxAckDeadline?: Duration;
  maxExtensionTime?: Duration;
  batching?: BatchOptions;
  flowControl?: FlowControlOptions;
  useLegacyFlowControl?: boolean;
  streamingOptions?: MessageStreamOptions;
  closeOptions?: SubscriberCloseOptions;
}

const minAckDeadlineForExactlyOnceDelivery = Duration.from({seconds: 60});

/**
 * Subscriber class is used to manage all message related functionality.
 *
 * @private
 * @class
 *
 * @param {Subscription} subscription The corresponding subscription.
 * @param {SubscriberOptions} options The subscriber options.
 */
export class Subscriber extends EventEmitter {
  ackDeadline: number;
  maxMessages: number;
  maxBytes: number;
  useLegacyFlowControl: boolean;
  isOpen: boolean;
  maxExtensionTime: Duration;
  private _acks!: AckQueue;
  private _histogram: Histogram;
  private _inventory!: LeaseManager;
  private _latencies: Histogram;
  private _modAcks!: ModAckQueue;
  private _name!: string;
  private _options!: SubscriberOptions;
  private _stream!: MessageStream;
  private _subscription: Subscription;

  // We keep this separate from ackDeadline, because ackDeadline could
  // end up being bound by min/max deadline configs.
  private _99th: number;

  subscriptionProperties?: SubscriptionProperties;

  constructor(subscription: Subscription, options = {}) {
    super();

    this.ackDeadline =
      defaultOptions.subscription.startingAckDeadline.totalOf('second');
    this._99th = this.ackDeadline;
    this.maxMessages = defaultOptions.subscription.maxOutstandingMessages;
    this.maxBytes = defaultOptions.subscription.maxOutstandingBytes;
    this.maxExtensionTime = defaultOptions.subscription.maxExtensionTime;
    this.useLegacyFlowControl = false;
    this.isOpen = false;
    this._histogram = new Histogram({min: 10, max: 600});
    this._latencies = new Histogram();
    this._subscription = subscription;

    this.setOptions(options);
  }

  /**
   * Update our ack extension time that will be used by the lease manager
   * for sending modAcks.
   *
   * Should not be called from outside this class, except for unit tests.
   *
   * @param {number} [ackTimeSeconds] The number of seconds that the last
   *   ack took after the message was received. If this is undefined, then
   *   we won't update the histogram, but we will still recalculate the
   *   ackDeadline based on the situation.
   *
   * @private
   */
  updateAckDeadline(ackTimeSeconds?: number) {
    // Start with the value we already have.
    let ackDeadline = this.ackDeadline;

    // If we got an ack time reading, update the histogram (and ackDeadline).
    if (ackTimeSeconds) {
      this._histogram.add(ackTimeSeconds);
      this._99th = ackDeadline = this._histogram.percentile(99);
    }

    // Grab our current min/max deadline values, based on whether exactly-once
    // delivery is enabled, and the defaults.
    const [minDeadline, maxDeadline] = this.getMinMaxDeadlines();

    if (minDeadline) {
      ackDeadline = Math.max(ackDeadline, minDeadline.totalOf('second'));
    }
    if (maxDeadline) {
      ackDeadline = Math.min(ackDeadline, maxDeadline.totalOf('second'));
    }

    // Set the bounded result back.
    this.ackDeadline = ackDeadline;
  }

  private getMinMaxDeadlines(): [Duration?, Duration?] {
    // If this is an exactly-once delivery subscription, and the user
    // didn't set their own minimum ack periods, set it to the default
    // for exactly-once delivery.
    const defaultMinDeadline = this.isExactlyOnceDelivery
      ? minAckDeadlineForExactlyOnceDelivery
      : defaultOptions.subscription.minAckDeadline;
    const defaultMaxDeadline = defaultOptions.subscription.maxAckDeadline;

    // Pull in any user-set min/max.
    const minDeadline = this._options.minAckDeadline ?? defaultMinDeadline;
    const maxDeadline = this._options.maxAckDeadline ?? defaultMaxDeadline;

    return [minDeadline, maxDeadline];
  }

  /**
   * Returns true if an exactly-once delivery subscription has been detected.
   *
   * @private
   */
  get isExactlyOnceDelivery(): boolean {
    if (!this.subscriptionProperties) {
      return false;
    }

    return !!this.subscriptionProperties.exactlyOnceDeliveryEnabled;
  }

  /**
   * Sets our subscription properties from incoming messages.
   *
   * @param {SubscriptionProperties} subscriptionProperties The new properties.
   * @private
   */
  setSubscriptionProperties(subscriptionProperties: SubscriptionProperties) {
    const previouslyEnabled = this.isExactlyOnceDelivery;

    this.subscriptionProperties = subscriptionProperties;

    // Update ackDeadline in case the flag switched.
    if (previouslyEnabled !== this.isExactlyOnceDelivery) {
      this.updateAckDeadline();

      // For exactly-once delivery, make sure the subscription ack deadline is 60.
      // (Otherwise fall back to the default of 10 seconds.)
      const subscriptionAckDeadlineSeconds = this.isExactlyOnceDelivery
        ? 60
        : 10;
      this._stream.setStreamAckDeadline(
        Duration.from({seconds: subscriptionAckDeadlineSeconds}),
      );
    }
  }

  /**
   * The 99th percentile of request latencies.
   *
   * @type {number}
   * @private
   */
  get modAckLatency() {
    const latency = this._latencies.percentile(99);
    let bufferTime = 0;

    if (this._modAcks) {
      bufferTime = this._modAcks.maxMilliseconds;
    }

    return latency * 1000 + bufferTime;
  }

  /**
   * The full name of the Subscription.
   *
   * @type {string}
   * @private
   */
  get name(): string {
    if (!this._name) {
      const {name, projectId} = this._subscription;
      this._name = replaceProjectIdToken(name, projectId);
    }

    return this._name;
  }

  /**
   * Acknowledges the supplied message.
   *
   * @param {Message} message The message to acknowledge.
   * @returns {Promise<void>}
   * @private
   */
  async ack(message: Message): Promise<void> {
    const ackTimeSeconds = (Date.now() - message.received) / 1000;
    this.updateAckDeadline(ackTimeSeconds);

    logs.ackNack.info(
      'message (ID %s, ackID %s) ack',
      message.id,
      message.ackId,
    );

    if (ackTimeSeconds > this._99th) {
      logs.slowAck.info(
        'message (ID %s, ackID %s) ack took longer than the 99th percentile of message processing time (%s s)',
        message.id,
        message.ackId,
        ackTimeSeconds,
      );
    }

    tracing.PubsubEvents.ackStart(message);

    // Ignore this in this version of the method (but hook catch
    // to avoid unhandled exceptions).
    const resultPromise = this._acks.add(message);
    resultPromise.catch(() => {});

    await this._acks.onFlush();

    tracing.PubsubEvents.ackEnd(message);
    message.endParentSpan();

    this._inventory.remove(message);
  }

  /**
   * Acknowledges the supplied message, expecting a response (for exactly
   * once subscriptions).
   *
   * @param {Message} message The message to acknowledge.
   * @returns {Promise<AckResponse>}
   * @private
   */
  async ackWithResponse(message: Message): Promise<AckResponse> {
    const ackTimeSeconds = (Date.now() - message.received) / 1000;
    this.updateAckDeadline(ackTimeSeconds);

    logs.ackNack.info(
      'message (ID %s, ackID %s) ack with response',
      message.id,
      message.ackId,
    );

    if (ackTimeSeconds > this._99th) {
      logs.slowAck.info(
        'message (ID %s, ackID %s) ack took longer than the 99th percentile (%s s)',
        message.id,
        message.ackId,
        ackTimeSeconds,
      );
    }

    tracing.PubsubEvents.ackStart(message);

    await this._acks.add(message);

    tracing.PubsubEvents.ackEnd(message);
    message.endParentSpan();

    this._inventory.remove(message);

    // No exception means Success.
    return AckResponses.Success;
  }

  /**
   * Closes the subscriber, stopping the reception of new messages and shutting
   * down the underlying stream. The behavior of the returned Promise will depend
   * on the closeOptions in the subscriber options.
   *
   * @returns {Promise<void>} A promise that resolves when the subscriber is closed
   *   and pending operations are flushed or the timeout is reached.
   *
   * @private
   */
  async close(): Promise<void> {
    if (!this.isOpen) {
      return;
    }

    // Always close the stream right away so we don't receive more messages.
    this.isOpen = false;
    this._stream.destroy();

    const options = this._options.closeOptions;

    // If no behavior is specified, default to Wait.
    const behavior =
      options?.behavior ?? SubscriberCloseBehaviors.WaitForProcessing;

    // The timeout can't realistically be longer than the longest time we're willing
    // to lease messages.
    let timeout = durationAtMost(
      options?.timeout ?? this.maxExtensionTime,
      this.maxExtensionTime,
    );

    // If the user specified a zero timeout, just bail immediately.
    if (Math.floor(timeout.milliseconds) === 0) {
      this._inventory.clear();
      return;
    }

    // Warn the user if the timeout is too short for NackImmediately.
    if (Duration.compare(timeout, finalNackTimeout) < 0) {
      logDebug.warn(
        'Subscriber.close() timeout is less than the final shutdown time (%i ms). This may result in lost nacks.',
        timeout.milliseconds,
      );
    }

    // If we're in WaitForProcessing mode, then we first need to derive a NackImmediately
    // timeout point. If everything finishes before then, we also want to go ahead and bail cleanly.
    const shutdownStart = Date.now();
    if (
      behavior === SubscriberCloseBehaviors.WaitForProcessing &&
      !this._inventory.isEmpty
    ) {
      const waitTimeout = timeout.subtract(finalNackTimeout);

      const emptyPromise = new Promise(r => {
        this._inventory.on('empty', r);
      });

      try {
        await awaitWithTimeout(emptyPromise, waitTimeout);
      } catch (e) {
        // Don't try to deal with errors at this point, just warn-log.
        const err = e as [unknown, boolean];
        if (err[1] === false) {
          // This wasn't a timeout.
          logDebug.warn('Error during Subscriber.close(): %j', err[0]);
        }
      }
    }

    // Now we head into immediate shutdown mode with what time is left.
    timeout = timeout.subtract({
      milliseconds: Date.now() - shutdownStart,
    });
    if (timeout.milliseconds <= 0) {
      // This probably won't work out, but go through the motions.
      timeout = Duration.from({milliseconds: 0});
    }

    // Grab everything left in inventory. This includes messages that have already
    // been dispatched to user callbacks.
    const remaining = this._inventory.clear();
    remaining.forEach(m => m.nack());

    // Wait for user callbacks to complete.
    const flushCompleted = this._waitForFlush();
    try {
      await awaitWithTimeout(flushCompleted, timeout);
    } catch (e) {
      // Don't try to deal with errors at this point, just warn-log.
      const err = e as [unknown, boolean];
      if (err[1] === false) {
        // This wasn't a timeout.
        logDebug.warn('Error during Subscriber.close(): %j', err[0]);
      }
    }

    // Clean up OTel spans for any remaining messages.
    remaining.forEach(m => {
      m.subSpans.shutdown();
      m.endParentSpan();
    });

    this.emit('close');

    this._acks.close();
    this._modAcks.close();
  }

  /**
   * Gets the subscriber client instance.
   *
   * @returns {Promise<object>}
   * @private
   */
  async getClient(): Promise<SubscriberClient> {
    const pubsub = this._subscription.pubsub;
    const [client] = await promisify(pubsub.getClient_).call(pubsub, {
      client: 'SubscriberClient',
    });

    return client;
  }

  /**
   * Modifies the acknowledge deadline for the provided message.
   *
   * @param {Message} message The message to modify.
   * @param {number} deadline The deadline in seconds.
   * @returns {Promise<void>}
   * @private
   */
  async modAck(message: Message, deadline: number): Promise<void> {
    const startTime = Date.now();

    const responsePromise = this._modAcks.add(message, deadline);
    responsePromise.catch(() => {});

    await this._modAcks.onFlush();

    const latency = (Date.now() - startTime) / 1000;
    this._latencies.add(latency);
  }

  /**
   * Modifies the acknowledge deadline for the provided message, expecting
   * a reply (for exactly-once delivery subscriptions).
   *
   * @param {Message} message The message to modify.
   * @param {number} deadline The deadline.
   * @returns {Promise<AckResponse>}
   * @private
   */
  async modAckWithResponse(
    message: Message,
    deadline: number,
  ): Promise<AckResponse> {
    const startTime = Date.now();

    await this._modAcks.add(message, deadline);

    const latency = (Date.now() - startTime) / 1000;
    this._latencies.add(latency);

    // No exception means Success.
    return AckResponses.Success;
  }

  /**
   * Modfies the acknowledge deadline for the provided message and then removes
   * it from our inventory.
   *
   * @param {Message} message The message.
   * @return {Promise<void>}
   * @private
   */
  async nack(message: Message): Promise<void> {
    logs.ackNack.info(
      'message (ID %s, ackID %s) nack',
      message.id,
      message.ackId,
    );

    const nackTimeSeconds = (Date.now() - message.received) / 1000;
    if (nackTimeSeconds > this._99th) {
      logs.slowAck.info(
        'message (ID %s, ackID %s) nack took longer than the 99th percentile (%s s)',
        message.id,
        message.ackId,
        nackTimeSeconds,
      );
    }

    message.subSpans.nackStart();
    await this.modAck(message, 0);
    message.subSpans.nackEnd();
    message.endParentSpan();
    this._inventory.remove(message);
  }

  /**
   * Modfies the acknowledge deadline for the provided message and then removes
   * it from our inventory, expecting a response from modAck (for
   * exactly-once delivery subscriptions).
   *
   * @param {Message} message The message.
   * @return {Promise<AckResponse>}
   * @private
   */
  async nackWithResponse(message: Message): Promise<AckResponse> {
    logs.ackNack.info(
      'message (ID %s, ackID %s) nack with response',
      message.id,
      message.ackId,
    );

    const nackTimeSeconds = (Date.now() - message.received) / 1000;
    if (nackTimeSeconds > this._99th) {
      logs.slowAck.info(
        'message (ID %s, ackID %s) nack took longer than the 99th percentile (%s s)',
        message.id,
        message.ackId,
        nackTimeSeconds,
      );
    }

    message.subSpans.nackStart();
    const response = await this.modAckWithResponse(message, 0);
    message.subSpans.nackEnd();
    message.endParentSpan();
    return response;
  }

  /**
   * Starts pulling messages.
   * @private
   */
  open(): void {
    const {batching, flowControl, streamingOptions} = this._options;

    this._acks = new AckQueue(this, batching);
    this._modAcks = new ModAckQueue(this, batching);
    this._inventory = new LeaseManager(this, flowControl);
    this._stream = new MessageStream(this, streamingOptions);

    this._stream
      .on('error', err => this.emit('error', err))
      .on('debug', msg => this.emit('debug', msg))
      .on('data', (data: PullResponse) => this._onData(data))
      .once('close', () => this.close());

    this._inventory
      .on('full', () => this._stream.pause())
      .on('free', () => this._stream.resume());

    this._stream.start().catch(err => {
      this.emit('error', err);
      void this.close();
    });

    this.isOpen = true;
  }

  /**
   * Sets subscriber options.
   *
   * @param {SubscriberOptions} options The options.
   * @private
   */
  setOptions(options: SubscriberOptions): void {
    this._options = options;

    this.useLegacyFlowControl = options.useLegacyFlowControl || false;
    if (options.flowControl) {
      this.maxMessages =
        options.flowControl.maxMessages ||
        defaultOptions.subscription.maxOutstandingMessages;
      this.maxBytes =
        options.flowControl.maxBytes ||
        defaultOptions.subscription.maxOutstandingBytes;

      // In the event that the user has specified the maxMessages option, we
      // want to make sure that the maxStreams option isn't higher.
      // It doesn't really make sense to open 5 streams if the user only wants
      // 1 message at a time.
      if (!options.streamingOptions) {
        options.streamingOptions = {} as MessageStreamOptions;
      }

      const {maxStreams = defaultOptions.subscription.maxStreams} =
        options.streamingOptions;

      options.streamingOptions.maxStreams = Math.min(
        maxStreams,
        this.maxMessages,
      );
    }

    if (this._inventory) {
      this._inventory.setOptions(this._options.flowControl!);
    }

    this.updateAckDeadline();
  }

  /**
   * Retrieves our effective options. This is mostly for unit test use.
   *
   * @private
   * @returns {SubscriberOptions} The options.
   */
  getOptions(): SubscriberOptions {
    return this._options;
  }

  /**
   * Constructs a telemetry span from the incoming message.
   *
   * @param {Message} message One of the received messages
   * @private
   */
  private createParentSpan(message: Message): void {
    const enabled = tracing.isEnabled();
    if (enabled) {
      tracing.extractSpan(message, this.name);
    }
  }

  /**
   * Callback to be invoked when a new message is available.
   *
   * New messages will be added to the subscribers inventory, which in turn will
   * automatically extend the messages ack deadline until either:
   *   a. the user acks/nacks it
   *   b. the maxExtension option is hit
   *
   * If the message puts us at/over capacity, then we'll pause our message
   * stream until we've freed up some inventory space.
   *
   * New messages must immediately issue a ModifyAckDeadline request
   * (aka receipt) to confirm with the backend that we did infact receive the
   * message and its ok to start ticking down on the deadline.
   *
   * @private
   */
  private _onData(response: PullResponse): void {
    // Grab the subscription properties for exactly-once delivery and ordering flags.
    if (response.subscriptionProperties) {
      this.setSubscriptionProperties(response.subscriptionProperties);
    }

    const {receivedMessages} = response;
    for (const data of receivedMessages!) {
      const message = new Message(this, data);

      this.createParentSpan(message);

      if (this.isOpen) {
        if (this.isExactlyOnceDelivery) {
          // For exactly-once delivery, we must validate that we got a valid
          // lease on the message before actually leasing it.
          message.subSpans.modAckStart(
            Duration.from({seconds: this.ackDeadline}),
            true,
          );
          message
            .modAckWithResponse(this.ackDeadline)
            .then(() => {
              this._inventory.add(message);
            })
            .catch(() => {
              // Temporary failures will retry, so if an error reaches us
              // here, that means a permanent failure. Silently drop these.
              this._discardMessage(message);
            })
            .finally(() => {
              message.subSpans.modAckEnd();
            });
        } else {
          message.subSpans.modAckStart(
            Duration.from({seconds: this.ackDeadline}),
            true,
          );
          message.modAck(this.ackDeadline);
          message.subSpans.modAckEnd();
          this._inventory.add(message);
        }
      } else {
        message.subSpans.shutdown();
        message.nack();
      }
    }
  }

  // Internal: This is here to provide a hook for unit testing, at least for now.
  private _discardMessage(message: Message): void {
    message;
  }

  /**
   * Returns a promise that will resolve once all pending requests have settled.
   *
   * @private
   *
   * @returns {Promise<void>}
   */
  private async _waitForFlush(): Promise<void> {
    const promises: Array<Promise<void>> = [];

    // Flush any batched requests immediately.
    if (this._acks.numPendingRequests) {
      promises.push(this._acks.onFlush());
<<<<<<< HEAD
      this._acks.flush().catch(() => {});
=======
      await this._acks.flush('message count');
>>>>>>> dce83c71
    }

    if (this._modAcks.numPendingRequests) {
      promises.push(this._modAcks.onFlush());
<<<<<<< HEAD
      this._modAcks.flush().catch(() => {});
=======
      await this._modAcks.flush('message count');
>>>>>>> dce83c71
    }

    // Now, prepare the drain promises.
    if (this._acks.numInFlightRequests) {
      promises.push(this._acks.onDrain());
    }

    if (this._modAcks.numInFlightRequests) {
      promises.push(this._modAcks.onDrain());
    }

    if (!promises.length) {
      // Nothing to wait for.
      return;
    }

    // Wait for the flush promises.
    await Promise.all(promises);
  }
}<|MERGE_RESOLUTION|>--- conflicted
+++ resolved
@@ -17,7 +17,6 @@
 import {DateStruct, PreciseDate} from '@google-cloud/precise-date';
 import {replaceProjectIdToken} from '@google-cloud/projectify';
 import {promisify} from '@google-cloud/promisify';
-import {loggingUtils as logging} from 'google-gax';
 import defer = require('p-defer');
 
 import {google} from '../protos/protos';
@@ -31,13 +30,8 @@
 import * as tracing from './telemetry-tracing';
 import {Duration, atMost as durationAtMost} from './temporal';
 import {EventEmitter} from 'events';
-<<<<<<< HEAD
+
 import {awaitWithTimeout} from './util';
-
-export {StatusError} from './message-stream';
-
-const logDebug = logging.log('pubsub').sublog('debug');
-=======
 import {logs as baseLogs} from './logs';
 
 export {StatusError} from './message-stream';
@@ -50,8 +44,8 @@
 export const logs = {
   slowAck: baseLogs.pubsub.sublog('slow-ack'),
   ackNack: baseLogs.pubsub.sublog('ack-nack'),
+  debug: baseLogs.pubsub.sublog('debug'),
 };
->>>>>>> dce83c71
 
 export type PullResponse = google.pubsub.v1.IStreamingPullResponse;
 export type SubscriptionProperties =
@@ -978,7 +972,7 @@
 
     // Warn the user if the timeout is too short for NackImmediately.
     if (Duration.compare(timeout, finalNackTimeout) < 0) {
-      logDebug.warn(
+      logs.debug.warn(
         'Subscriber.close() timeout is less than the final shutdown time (%i ms). This may result in lost nacks.',
         timeout.milliseconds,
       );
@@ -1004,7 +998,7 @@
         const err = e as [unknown, boolean];
         if (err[1] === false) {
           // This wasn't a timeout.
-          logDebug.warn('Error during Subscriber.close(): %j', err[0]);
+          logs.debug.warn('Error during Subscriber.close(): %j', err[0]);
         }
       }
     }
@@ -1032,7 +1026,7 @@
       const err = e as [unknown, boolean];
       if (err[1] === false) {
         // This wasn't a timeout.
-        logDebug.warn('Error during Subscriber.close(): %j', err[0]);
+        logs.debug.warn('Error during Subscriber.close(): %j', err[0]);
       }
     }
 
@@ -1351,20 +1345,12 @@
     // Flush any batched requests immediately.
     if (this._acks.numPendingRequests) {
       promises.push(this._acks.onFlush());
-<<<<<<< HEAD
-      this._acks.flush().catch(() => {});
-=======
-      await this._acks.flush('message count');
->>>>>>> dce83c71
+      this._acks.flush('message count').catch(() => {});
     }
 
     if (this._modAcks.numPendingRequests) {
       promises.push(this._modAcks.onFlush());
-<<<<<<< HEAD
-      this._modAcks.flush().catch(() => {});
-=======
-      await this._modAcks.flush('message count');
->>>>>>> dce83c71
+      this._modAcks.flush('message count').catch(() => {});
     }
 
     // Now, prepare the drain promises.
