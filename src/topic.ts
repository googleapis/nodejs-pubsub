/*!
 * Copyright 2017 Google Inc. All Rights Reserved.
 *
 * Licensed under the Apache License, Version 2.0 (the "License");
 * you may not use this file except in compliance with the License.
 * You may obtain a copy of the License at
 *
 *      http://www.apache.org/licenses/LICENSE-2.0
 *
 * Unless required by applicable law or agreed to in writing, software
 * distributed under the License is distributed on an "AS IS" BASIS,
 * WITHOUT WARRANTIES OR CONDITIONS OF ANY KIND, either express or implied.
 * See the License for the specific language governing permissions and
 * limitations under the License.
 */

import {paginator} from '@google-cloud/paginator';
import {promisifyAll} from '@google-cloud/promisify';
import {CallOptions} from 'google-gax';
import {Readable} from 'stream';
import {google} from '../proto/pubsub';
import {CreateSubscriptionCallback, CreateSubscriptionOptions, CreateSubscriptionResponse, CreateTopicCallback, CreateTopicResponse, ExistsCallback, GetCallOptions, Metadata, PublisherCallOptions, PubSub, RequestCallback, SubscriptionCallOptions} from '.';
import {IAM} from './iam';
<<<<<<< HEAD
import {Publisher} from './publisher';
import {Subscription} from './subscription';
=======
import {PublishCallback, Publisher, PublishOptions} from './publisher';
>>>>>>> 5dbdcca8
import * as util from './util';


/**
 * A Topic object allows you to interact with a Cloud Pub/Sub topic.
 *
 * @class
 * @param {PubSub} pubsub PubSub object.
 * @param {string} name Name of the topic.
 *
 * @example
 * const {PubSub} = require('@google-cloud/pubsub');
 * const pubsub = new PubSub();
 *
 * const topic = pubsub.topic('my-topic');
 */
export class Topic {
  // tslint:disable-next-line variable-name
  Promise?: PromiseConstructor;
  name: string;
  parent: PubSub;
  pubsub: PubSub;
  request: typeof PubSub.prototype.request;
  iam: IAM;
  metadata: Metadata;
  publisher: Publisher;
  getSubscriptionsStream = paginator.streamify('getSubscriptions') as() =>
                               Readable;

  constructor(pubsub: PubSub, name: string, options?: PublishOptions) {
    if (pubsub.Promise) {
      this.Promise = pubsub.Promise;
    }
    /**
     * The fully qualified name of this topic.
     * @name Topic#name
     * @type {string}
     */
    this.name = Topic.formatName_(pubsub.projectId, name);
    this.publisher = new Publisher(this, options);
    /**
     * The parent {@link PubSub} instance of this topic instance.
     * @name Topic#pubsub
     * @type {PubSub}
     */
    /**
     * The parent {@link PubSub} instance of this topic instance.
     * @name Topic#parent
     * @type {PubSub}
     */
    this.parent = this.pubsub = pubsub;
    // tslint:disable-next-line no-any
    this.request = pubsub.request.bind(pubsub) as any;
    /**
     * [IAM (Identity and Access
     * Management)](https://cloud.google.com/pubsub/access_control) allows you
     * to set permissions on individual resources and offers a wider range of
     * roles: editor, owner, publisher, subscriber, and viewer. This gives you
     * greater flexibility and allows you to set more fine-grained access
     * control.
     *
     * *The IAM access control features described in this document are Beta,
     * including the API methods to get and set IAM policies, and to test IAM
     * permissions. Cloud Pub/Sub's use of IAM features is not covered by
     * any SLA or deprecation policy, and may be subject to
     * backward-incompatible changes.*
     *
     * @name Topic#iam
     * @mixes IAM
     *
     * @see [Access Control Overview]{@link https://cloud.google.com/pubsub/access_control}
     * @see [What is Cloud IAM?]{@link https://cloud.google.com/iam/}
     *
     * @example
     * const {PubSub} = require('@google-cloud/pubsub');
     * const pubsub = new PubSub();
     *
     * const topic = pubsub.topic('my-topic');
     *
     * //-
     * // Get the IAM policy for your topic.
     * //-
     * topic.iam.getPolicy((err, policy) => {
     *   console.log(policy);
     * });
     *
     * //-
     * // If the callback is omitted, we'll return a Promise.
     * //-
     * topic.iam.getPolicy().then((data) => {
     *   const policy = data[0];
     *   const apiResponse = data[1];
     * });
     */
    this.iam = new IAM(pubsub, this.name);
  }
  /**
   * Create a topic.
   *
   * @param {object} [gaxOpts] Request configuration options, outlined
   *     here: https://googleapis.github.io/gax-nodejs/CallSettings.html.
   * @param {CreateTopicCallback} [callback] Callback function.
   * @returns {Promise<CreateTopicResponse>}
   *
   * @example
   * const {PubSub} = require('@google-cloud/pubsub');
   * const pubsub = new PubSub();
   *
   * const topic = pubsub.topic('my-topic');
   *
   * topic.create((err, topic, apiResponse) => {
   *   if (!err) {
   *     // The topic was created successfully.
   *   }
   * });
   *
   * //-
   * // If the callback is omitted, we'll return a Promise.
   * //-
   * topic.create().then((data) => {
   *   const topic = data[0];
   *   const apiResponse = data[1];
   * });
   */
  create(gaxOpts?: CallOptions): Promise<CreateTopicResponse>;
  create(callback: CreateTopicCallback): void;
  create(gaxOpts: CallOptions, callback: CreateTopicCallback): void;
  create(
      gaxOptsOrCallback?: CallOptions|CreateTopicCallback,
      callback?: CreateTopicCallback): Promise<CreateTopicResponse>|void {
    const gaxOpts =
        typeof gaxOptsOrCallback === 'object' ? gaxOptsOrCallback : {};
    callback =
        typeof gaxOptsOrCallback === 'function' ? gaxOptsOrCallback : callback;

    this.pubsub.createTopic(this.name, gaxOpts, callback);
  }
  /**
   * Create a subscription to this topic.
   *
   * @see [Subscriptions: create API Documentation]{@link https://cloud.google.com/pubsub/docs/reference/rest/v1/projects.subscriptions/create}
   *
   * @throws {Error} If subscription name is omitted.
   *
   * @param {string} name The name of the subscription.
   * @param {CreateSubscriptionRequest} [options] See a
   *     [Subscription
   * resource](https://cloud.google.com/pubsub/docs/reference/rest/v1/projects.subscriptions).
   * @param {CreateSubscriptionCallback} [callback] Callback function.
   * @returns {Promise<CreateSubscriptionResponse>}
   *
   * @example
   * const {PubSub} = require('@google-cloud/pubsub');
   * const pubsub = new PubSub();
   *
   * const topic = pubsub.topic('my-topic');
   * const callback = function(err, subscription, apiResponse) {};
   *
   * // Without specifying any options.
   * topic.createSubscription('newMessages', callback);
   *
   * // With options.
   * topic.createSubscription('newMessages', {
   *   ackDeadlineSeconds: 90
   * }, callback);
   *
   * //-
   * // If the callback is omitted, we'll return a Promise.
   * //-
   * topic.createSubscription('newMessages').then((data) => {
   *   const subscription = data[0];
   *   const apiResponse = data[1];
   * });
   */
  createSubscription(name: string, callback: CreateSubscriptionCallback): void;
  createSubscription(name: string, options?: CreateSubscriptionOptions):
      Promise<CreateSubscriptionResponse>;
  createSubscription(
      name: string, options: CreateSubscriptionOptions,
      callback: CreateSubscriptionCallback): void;
  createSubscription(
      name: string,
      optionsOrCallback?: CreateSubscriptionOptions|CreateSubscriptionCallback,
      callback?: CreateSubscriptionCallback):
      void|Promise<CreateSubscriptionResponse> {
    const options =
        typeof optionsOrCallback === 'object' ? optionsOrCallback : {};
    callback =
        typeof optionsOrCallback === 'function' ? optionsOrCallback : callback;

    this.pubsub.createSubscription(
        this, name, options as CreateSubscriptionOptions, callback!);
  }
  /**
   * Delete the topic. This will not delete subscriptions to this topic.
   *
   * @see [Topics: delete API Documentation]{@link https://cloud.google.com/pubsub/docs/reference/rest/v1/projects.topics/delete}
   *
   * @param {object} [gaxOpts] Request configuration options, outlined
   *     here: https://googleapis.github.io/gax-nodejs/CallSettings.html.
   * @param {function} [callback] The callback function.
   * @param {?error} callback.err An error returned while making this
   *     request.
   * @param {object} callback.apiResponse Raw API response.
   *
   * @example
   * const {PubSub} = require('@google-cloud/pubsub');
   * const pubsub = new PubSub();
   *
   * const topic = pubsub.topic('my-topic');
   *
   * topic.delete((err, apiResponse) => {});
   *
   * //-
   * // If the callback is omitted, we'll return a Promise.
   * //-
   * topic.delete().then((data) => {
   *   const apiResponse = data[0];
   * });
   */
  delete(callback: RequestCallback<google.protobuf.Empty>): void;
  delete(gaxOpts?: CallOptions): Promise<google.protobuf.Empty>;
  delete(
      gaxOpts: CallOptions,
      callback: RequestCallback<google.protobuf.Empty>): void;
  delete(
      gaxOptsOrCallback?: CallOptions|RequestCallback<google.protobuf.Empty>,
      callback?: RequestCallback<google.protobuf.Empty>):
      void|Promise<google.protobuf.Empty> {
    const gaxOpts =
        typeof gaxOptsOrCallback === 'object' ? gaxOptsOrCallback : {};
    callback =
        typeof gaxOptsOrCallback === 'function' ? gaxOptsOrCallback : callback;

    callback = callback || util.noop;
    const reqOpts = {
      topic: this.name,
    };
    this.request(
        {
          client: 'PublisherClient',
          method: 'deleteTopic',
          reqOpts,
          gaxOpts: gaxOpts as CallOptions,
        },
        callback);
  }
  /**
   * @typedef {array} TopicExistsResponse
   * @property {boolean} 0 Whether the topic exists
   */
  /**
   * @callback TopicExistsCallback
   * @param {?Error} err Request error, if any.
   * @param {boolean} exists Whether the topic exists.
   */
  /**
   * Check if a topic exists.
   *
   * @param {TopicExistsCallback} [callback] Callback function.
   * @returns {Promise<TopicExistsResponse>}
   *
   * @example
   * const {PubSub} = require('@google-cloud/pubsub');
   * const pubsub = new PubSub();
   *
   * const topic = pubsub.topic('my-topic');
   *
   * topic.exists((err, exists) => {});
   *
   * //-
   * // If the callback is omitted, we'll return a Promise.
   * //-
   * topic.exists().then((data) => {
   *   const exists = data[0];
   * });
   */
  exists(callback: ExistsCallback) {
    this.getMetadata((err) => {
      if (!err) {
        callback(null, true);
        return;
      }
      let code = 0;
      if (err.hasOwnProperty('code')) {
        code =
            (Object.getOwnPropertyDescriptor(err, 'code') as PropertyDescriptor)
                .value;
      }
      if (code === 5) {
        callback(null, false);
        return;
      }
      callback(err);
    });
  }
  /**
   * @typedef {array} GetTopicResponse
   * @property {Topic} 0 The {@link Topic}.
   * @property {object} 1 The full API response.
   */
  /**
   * @callback GetTopicCallback
   * @param {?Error} err Request error, if any.
   * @param {Topic} topic The {@link Topic}.
   * @param {object} apiResponse The full API response.
   */
  /**
   * Get a topic if it exists.
   *
   * @param {object} [gaxOpts] Request configuration options, outlined
   *     here: https://googleapis.github.io/gax-nodejs/CallSettings.html.
   * @param {boolean} [gaxOpts.autoCreate=false] Automatically create the topic
   *     does not already exist.
   * @param {GetTopicCallback} [callback] Callback function.
   * @returns {Promise<GetTopicResponse>}
   *
   * @example
   * const {PubSub} = require('@google-cloud/pubsub');
   * const pubsub = new PubSub();
   *
   * const topic = pubsub.topic('my-topic');
   *
   * topic.get((err, topic, apiResponse) => {
   *   // The `topic` data has been populated.
   * });
   *
   * //-
   * // If the callback is omitted, we'll return a Promise.
   * //-
   * topic.get().then((data) => {
   *   const topic = data[0];
   *   const apiResponse = data[1];
   * });
   */
  get(callback: CreateTopicCallback): void;
  get(gaxOpts?: CallOptions&GetCallOptions): Promise<Topic>;
  get(gaxOpts: CallOptions&GetCallOptions, callback: CreateTopicCallback): void;
  get(gaxOptsOrCallback?: CallOptions&GetCallOptions|CreateTopicCallback,
      callback?: CreateTopicCallback): void|Promise<Topic> {
    const gaxOpts =
        typeof gaxOptsOrCallback === 'object' ? gaxOptsOrCallback : {};
    callback =
        typeof gaxOptsOrCallback === 'function' ? gaxOptsOrCallback : callback;
    const autoCreate = !!gaxOpts.autoCreate;
    delete gaxOpts.autoCreate;
    this.getMetadata(gaxOpts, (err, apiResponse) => {
      if (!err) {
        callback!(null, this, apiResponse!);
        return;
      }
      let code = 0;
      if (err.hasOwnProperty('code')) {
        code =
            (Object.getOwnPropertyDescriptor(err, 'code') as PropertyDescriptor)
                .value;
      }
      if (code !== 5 || !autoCreate) {
        callback!(err, null, apiResponse!);
        return;
      }
      this.create(gaxOpts, callback!);
    });
  }
  /**
   * @typedef {array} GetTopicMetadataResponse
   * @property {object} 0 The full API response.
   */
  /**
   * @callback GetTopicMetadataCallback
   * @param {?Error} err Request error, if any.
   * @param {object} apiResponse The full API response.
   */
  /**
   * Get the official representation of this topic from the API.
   *
   * @see [Topics: get API Documentation]{@link https://cloud.google.com/pubsub/docs/reference/rest/v1/projects.topics/get}
   *
   * @param {object} [gaxOpts] Request configuration options, outlined
   *     here: https://googleapis.github.io/gax-nodejs/CallSettings.html.
   * @param {GetTopicMetadataCallback} [callback] Callback function.
   * @returns {Promise<GetTopicMetadataResponse>}
   *
   * @example
   * const {PubSub} = require('@google-cloud/pubsub');
   * const pubsub = new PubSub();
   *
   * const topic = pubsub.topic('my-topic');
   *
   * topic.getMetadata((err, apiResponse) => {});
   *
   * //-
   * // If the callback is omitted, we'll return a Promise.
   * //-
   * topic.getMetadata().then((data) => {
   *   const apiResponse = data[0];
   * });
   */
  getMetadata(callback: RequestCallback<google.pubsub.v1.Topic>): void;
  getMetadata(
      gaxOpts: CallOptions,
      callback: RequestCallback<google.pubsub.v1.Topic>): void;
  getMetadata(gaxOpts?: CallOptions): Promise<google.pubsub.v1.Topic>;
  getMetadata(
      gaxOptsOrCallback?: CallOptions|RequestCallback<google.pubsub.v1.Topic>,
      callback?: RequestCallback<google.pubsub.v1.Topic>):
      void|Promise<google.pubsub.v1.Topic> {
    const gaxOpts =
        typeof gaxOptsOrCallback === 'object' ? gaxOptsOrCallback : {};
    callback =
        typeof gaxOptsOrCallback === 'function' ? gaxOptsOrCallback : callback;
    const reqOpts = {
      topic: this.name,
    };
    this.request<google.pubsub.v1.Topic>(
        {
          client: 'PublisherClient',
          method: 'getTopic',
          reqOpts,
          gaxOpts: gaxOpts as CallOptions,
        },
        (err, apiResponse) => {
          if (!err) {
            this.metadata = apiResponse;
          }
          callback!(err, apiResponse);
        });
  }
  /**
   * Get a list of the subscriptions registered to this topic. You may
   * optionally provide a query object as the first argument to customize the
   * response.
   *
   * Your provided callback will be invoked with an error object if an API error
   * occurred or an array of {module:pubsub/subscription} objects.
   *
   * @see [Subscriptions: list API Documentation]{@link https://cloud.google.com/pubsub/docs/reference/rest/v1/projects.topics.subscriptions/list}
   *
   * @param {GetSubscriptionsRequest} [query] Query object for listing subscriptions.
   * @param {GetSubscriptionsCallback} [callback] Callback function.
   * @returns {Promise<GetSubscriptionsResponse>}
   *
   * @example
   * const {PubSub} = require('@google-cloud/pubsub');
   * const pubsub = new PubSub();
   *
   * const topic = pubsub.topic('my-topic');
   *
   * topic.getSubscriptions((err, subscriptions) => {
   *   // subscriptions is an array of `Subscription` objects.
   * });
   *
   * // Customize the query.
   * topic.getSubscriptions({
   *   pageSize: 3
   * }, callback);
   *
   * //-
   * // If the callback is omitted, we'll return a Promise.
   * //-
   * topic.getSubscriptions().then((data) => {
   *   const subscriptions = data[0];
   * });
   */
  getSubscriptions(callback: RequestCallback<Subscription[]>): void;
  getSubscriptions(
      options: SubscriptionCallOptions,
      callback: RequestCallback<Subscription[]>): void;
  getSubscriptions(
      options?: SubscriptionCallOptions,
      ): Promise<Subscription[]>;
  getSubscriptions(
      optionsOrCallback?: SubscriptionCallOptions|
      RequestCallback<Subscription[]>,
      callback?: RequestCallback<Subscription[]>):
      void|Promise<Subscription[]> {
    const self = this;
    const options =
        typeof optionsOrCallback === 'object' ? optionsOrCallback : {};
    callback =
        typeof optionsOrCallback === 'function' ? optionsOrCallback : callback;

    const reqOpts = Object.assign(
        {
          topic: this.name,
        },
        options as SubscriptionCallOptions);
    delete reqOpts.gaxOpts;
    delete reqOpts.autoPaginate;
    const gaxOpts = Object.assign(
        {
          autoPaginate: options.autoPaginate,
        },
        options.gaxOpts);
    this.request(
        {
          client: 'PublisherClient',
          method: 'listTopicSubscriptions',
          reqOpts,
          gaxOpts,
        },
        // tslint:disable-next-line no-any
        (...args: any[]) => {
          const subscriptions = args[1];
          if (subscriptions) {
            args[1] = subscriptions.map((sub: string) => {
              // ListTopicSubscriptions only returns sub names
              return self.subscription(sub);
            });
          }
          callback!(...args);
        });
  }
  /**
   * Publish the provided message.
   *
   * @throws {TypeError} If data is not a Buffer object.
   * @throws {TypeError} If any value in `attributes` object is not a string.
   *
   * @param {buffer} data The message data. This must come in the form of a
   *     Buffer object.
   * @param {object.<string, string>} [attributes] Attributes for this message.
   * @param {PublishCallback} [callback] Callback function.
   * @returns {Promise<PublishResponse>}
   *
   * @example
   * const {PubSub} = require('@google-cloud/pubsub');
   * const pubsub = new PubSub();
   *
   * const topic = pubsub.topic('my-topic');
   * const data = Buffer.from('Hello, world!');
   *
   * const callback = (err, messageId) => {
   *   if (err) {
   *     // Error handling omitted.
   *   }
   * };
   *
   * topic.publish(data, callback);
   *
   * //-
   * // Optionally you can provide an object containing attributes for the
   * // message. Note that all values in the object must be strings.
   * //-
   * const attributes = {
   *   key: 'value'
   * };
   *
   * topic.publish(data, attributes, callback);
   *
   * //-
   * // If the callback is omitted, we'll return a Promise.
   * //-
   * topic.publish(data).then((messageId) => {});
   */
  publish(data: Buffer, attributes?: object): Promise<string>;
  publish(data: Buffer, callback: PublishCallback): void;
  publish(data: Buffer, attributes: object, callback: PublishCallback): void;
  publish(data: Buffer, attributes?, callback?): Promise<string>|void {
    return this.publisher.publish(data, attributes, callback);
  }
  /**
   * Publish the provided JSON. It should be noted that all messages published
   * are done so in the form of a Buffer. This is simply a convenience method
   * that will transform JSON into a Buffer before publishing.
   * {@link Subscription} objects will always return message data in the form of
   * a Buffer, so any JSON published will require manual deserialization.
   *
   * @see Topic#publish
   *
   * @throws {Error} If non-object data is provided.
   *
   * @param {object} json The JSON data to publish.
   * @param {object} [attributes] Attributes for this message.
   * @param {PublishCallback} [callback] Callback function.
   * @returns {Promise<PublishResponse>}
   *
   * @example
   * const {PubSub} = require('@google-cloud/pubsub');
   * const pubsub = new PubSub();
   * const topic = pubsub.topic('my-topic');
   *
   * const data = {
   *   foo: 'bar'
   * };
   *
   * const callback = (err, messageId) => {
   *   if (err) {
   *     // Error handling omitted.
   *   }
   * };
   *
   * topic.publishJSON(data, callback);
   *
   * //-
   * // Optionally you can provide an object containing attributes for the
   * // message. Note that all values in the object must be strings.
   * //-
   * const attributes = {
   *   key: 'value'
   * };
   *
   * topic.publishJSON(data, attributes, callback);
   *
   * //-
   * // If the callback is omitted, we'll return a Promise.
   * //-
   * topic.publishJSON(data).then((messageId) => {});
   */
  publishJSON(json: object, attributes?: object): Promise<string>;
  publishJSON(json: object, callback: PublishCallback): void;
  publishJSON(json: object, attributes: object, callback: PublishCallback):
      void;
  publishJSON(json: object, attributes?, callback?): Promise<string>|void {
    if (!is.object(json)) {
      throw new Error('First parameter should be an object.');
    }

    const data = Buffer.from(JSON.stringify(json));
    return this.publish(data, attributes, callback);
  }
  /**
   * Set the publisher options.
   *
   * @param {PublishOptions} options The publisher options.
   *
   * @example
   * const {PubSub} = require('@google-cloud/pubsub');
   * const pubsub = new PubSub();
   *
   * const topic = pubsub.topic('my-topic');
   *
   * topic.setPublishOptions({
   *   batching: {
   *     maxMilliseconds: 10
   *   }
   * });
   */
<<<<<<< HEAD
  publisher(options?: PublisherCallOptions): Publisher {
    return new Publisher(this, options!);
=======
  setPublishOptions(options: PublishOptions): void {
    this.publisher.setOptions(options);
>>>>>>> 5dbdcca8
  }
  /**
   * Create a Subscription object. This command by itself will not run any API
   * requests. You will receive a {module:pubsub/subscription} object,
   * which will allow you to interact with a subscription.
   *
   * @throws {Error} If subscription name is omitted.
   *
   * @param {string} name Name of the subscription.
   * @param {object} [options] Configuration object.
   * @param {object} [options.flowControl] Flow control configurations for
   *     receiving messages. Note that these options do not persist across
   *     subscription instances.
   * @param {number} [options.flowControl.maxBytes] The maximum number of bytes
   *     in un-acked messages to allow before the subscription pauses incoming
   *     messages. Defaults to 20% of free memory.
   * @param {number} [options.flowControl.maxMessages=Infinity] The maximum number
   *     of un-acked messages to allow before the subscription pauses incoming
   *     messages.
   * @param {number} [options.maxConnections=5] Use this to limit the number of
   *     connections to be used when sending and receiving messages.
   * @return {Subscription}
   *
   * @example
   * const {PubSub} = require('@google-cloud/pubsub');
   * const pubsub = new PubSub();
   *
   * const topic = pubsub.topic('my-topic');
   * const subscription = topic.subscription('my-subscription');
   *
   * // Register a listener for `message` events.
   * subscription.on('message', (message) => {
   *   // Called every time a message is received.
   *   // message.id = ID of the message.
   *   // message.ackId = ID used to acknowledge the message receival.
   *   // message.data = Contents of the message.
   *   // message.attributes = Attributes of the message.
   *   // message.publishTime = Timestamp when Pub/Sub received the message.
   * });
   */
  subscription(name: string, options?: SubscriptionCallOptions): Subscription {
    options = options || {};
    options.topic = this;
    return this.pubsub.subscription(name, options);
  }
  /**
   * Format the name of a topic. A Topic's full name is in the format of
   * 'projects/{projectId}/topics/{topicName}'.
   *
   * @private
   *
   * @return {string}
   */
  static formatName_(projectId: string, name: string) {
    // Simple check if the name is already formatted.
    if (name.indexOf('/') > -1) {
      return name;
    }
    return 'projects/' + projectId + '/topics/' + name;
  }
}

/**
 * Get a list of the {module:pubsub/subscription} objects registered to this
 * topic as a readable object stream.
 *
 * @method PubSub#getSubscriptionsStream
 * @param {GetSubscriptionsRequest} [options] Configuration object. See
 *     {@link PubSub#getSubscriptions} for a complete list of options.
 * @returns {ReadableStream} A readable stream of {@link Subscription} instances.
 *
 * @example
 * const {PubSub} = require('@google-cloud/pubsub');
 * const pubsub = new PubSub();
 *
 * const topic = pubsub.topic('my-topic');
 *
 * topic.getSubscriptionsStream()
 *   .on('error', console.error)
 *   .on('data', (subscription) => {
 *     // subscription is a Subscription object.
 *   })
 *   .on('end', () => {
 *     // All subscriptions retrieved.
 *   });
 *
 * //-
 * // If you anticipate many results, you can end a stream early to prevent
 * // unnecessary processing and API requests.
 * //-
 * topic.getSubscriptionsStream()
 *   .on('data', function(subscription) {
 *     this.end();
 *   });
 */

/*! Developer Documentation
 *
 * These methods can be agto-paginated.
 */
paginator.extend(Topic, ['getSubscriptions']);

/*! Developer Documentation
 *
 * All async methods (except for streams) will return a Promise in the event
 * that a callback is omitted.
 */
promisifyAll(Topic, {
  exclude: ['publish', 'publishJSON', 'setPublishOptions', 'subscription'],
});

export {PublishOptions};<|MERGE_RESOLUTION|>--- conflicted
+++ resolved
@@ -17,18 +17,16 @@
 import {paginator} from '@google-cloud/paginator';
 import {promisifyAll} from '@google-cloud/promisify';
 import {CallOptions} from 'google-gax';
+import * as is from 'is';
 import {Readable} from 'stream';
+
 import {google} from '../proto/pubsub';
+
 import {CreateSubscriptionCallback, CreateSubscriptionOptions, CreateSubscriptionResponse, CreateTopicCallback, CreateTopicResponse, ExistsCallback, GetCallOptions, Metadata, PublisherCallOptions, PubSub, RequestCallback, SubscriptionCallOptions} from '.';
 import {IAM} from './iam';
-<<<<<<< HEAD
-import {Publisher} from './publisher';
+import {PublishCallback, Publisher, PublishOptions} from './publisher';
 import {Subscription} from './subscription';
-=======
-import {PublishCallback, Publisher, PublishOptions} from './publisher';
->>>>>>> 5dbdcca8
 import * as util from './util';
-
 
 /**
  * A Topic object allows you to interact with a Cloud Pub/Sub topic.
@@ -665,13 +663,8 @@
    *   }
    * });
    */
-<<<<<<< HEAD
-  publisher(options?: PublisherCallOptions): Publisher {
-    return new Publisher(this, options!);
-=======
   setPublishOptions(options: PublishOptions): void {
     this.publisher.setOptions(options);
->>>>>>> 5dbdcca8
   }
   /**
    * Create a Subscription object. This command by itself will not run any API
