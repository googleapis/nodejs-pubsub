/*!
 * Copyright 2014 Google Inc. All Rights Reserved.
 *
 * Licensed under the Apache License, Version 2.0 (the "License");
 * you may not use this file except in compliance with the License.
 * You may obtain a copy of the License at
 *
 *      http://www.apache.org/licenses/LICENSE-2.0
 *
 * Unless required by applicable law or agreed to in writing, software
 * distributed under the License is distributed on an "AS IS" BASIS,
 * WITHOUT WARRANTIES OR CONDITIONS OF ANY KIND, either express or implied.
 * See the License for the specific language governing permissions and
 * limitations under the License.
 */

import {paginator} from '@google-cloud/paginator';
import {replaceProjectIdToken} from '@google-cloud/projectify';
import * as extend from 'extend';
import {GoogleAuth} from 'google-auth-library';
import * as gax from 'google-gax';

// eslint-disable-next-line @typescript-eslint/no-var-requires
const PKG = require('../../package.json');
// eslint-disable-next-line @typescript-eslint/no-var-requires
const v1 = require('./v1');

import {promisifySome} from './util';
<<<<<<< HEAD
import {Schema, SchemaType, ICreateSchemaRequest, SchemaViews, ISchema} from './schema';
=======
import {Schema, SchemaType, ICreateSchemaRequest, SchemaViews} from './schema';
>>>>>>> 11f96126
import {Snapshot} from './snapshot';
import {
  Subscription,
  SubscriptionMetadata,
  SubscriptionOptions,
  CreateSubscriptionOptions,
  CreateSubscriptionCallback,
  CreateSubscriptionResponse,
  DetachSubscriptionCallback,
  DetachSubscriptionResponse,
} from './subscription';
import {
  Topic,
  GetTopicSubscriptionsCallback,
  GetTopicSubscriptionsResponse,
  CreateTopicCallback,
  CreateTopicResponse,
  TopicMetadata,
} from './topic';
import {PublishOptions} from './publisher';
import {CallOptions} from 'google-gax';
import {Transform} from 'stream';
import {google} from '../protos/protos';
import {SchemaServiceClient} from './v1';

/**
 * Project ID placeholder.
 * @type {string}
 * @private
 */
const PROJECT_ID_PLACEHOLDER = '{{projectId}}';

export type Omit<T, K extends keyof T> = Pick<T, Exclude<keyof T, K>>;

export interface ClientConfig extends gax.GrpcClientOptions {
  apiEndpoint?: string;
  servicePath?: string;
  port?: string | number;
  sslCreds?: gax.grpc.ChannelCredentials;
}

export interface PageOptions {
  gaxOpts?: CallOptions;
  pageSize?: number;
  pageToken?: string;
  autoPaginate?: boolean;
}

export type GetSnapshotsCallback = RequestCallback<
  Snapshot,
  google.pubsub.v1.IListSnapshotsResponse
>;

export type GetSnapshotsResponse = PagedResponse<
  Snapshot,
  google.pubsub.v1.IListSnapshotsResponse
>;

export type GetSubscriptionsOptions = PageOptions & {topic?: string | Topic};

type GetAllSubscriptionsCallback = RequestCallback<
  Subscription,
  google.pubsub.v1.IListSubscriptionsResponse
>;

type GetAllSubscriptionsResponse = PagedResponse<
  Subscription,
  google.pubsub.v1.IListSubscriptionsResponse
>;

export type GetSubscriptionsCallback =
  | GetAllSubscriptionsCallback
  | GetTopicSubscriptionsCallback;

export type GetSubscriptionsResponse =
  | GetAllSubscriptionsResponse
  | GetTopicSubscriptionsResponse;

export type GetTopicsCallback = RequestCallback<
  Topic,
  google.pubsub.v1.IListTopicsResponse
>;

export type GetTopicsResponse = PagedResponse<
  Topic,
  google.pubsub.v1.IListTopicsResponse
>;

export type EmptyCallback = RequestCallback<google.protobuf.IEmpty>;
export type EmptyResponse = [google.protobuf.IEmpty];

export type ExistsCallback = RequestCallback<boolean>;
export type ExistsResponse = [boolean];

export type DetachedCallback = RequestCallback<boolean>;
export type DetachedResponse = [boolean];

export interface GetClientConfig {
  client: 'PublisherClient' | 'SubscriberClient';
}

export interface RequestConfig extends GetClientConfig {
  method: string;
  reqOpts?: object;
  gaxOpts?: CallOptions;
}

export interface ResourceCallback<Resource, Response> {
  (
    err: gax.grpc.ServiceError | null,
    resource?: Resource | null,
    response?: Response | null
  ): void;
}

export type RequestCallback<T, R = void> = R extends void
  ? NormalCallback<T>
  : PagedCallback<T, R>;

export interface NormalCallback<TResponse> {
  (err: gax.grpc.ServiceError | null, res?: TResponse | null): void;
}

export interface PagedCallback<Item, Response> {
  (
    err: gax.grpc.ServiceError | null,
    results?: Item[] | null,
    nextQuery?: {} | null,
    response?: Response | null
  ): void;
}

export type PagedResponse<Item, Response> =
  | [Item[]]
  | [Item[], {} | null, Response];

export type ObjectStream<O> = {
  addListener(event: 'data', listener: (data: O) => void): ObjectStream<O>;
  emit(event: 'data', data: O): boolean;
  on(event: 'data', listener: (data: O) => void): ObjectStream<O>;
  once(event: 'data', listener: (data: O) => void): ObjectStream<O>;
  prependListener(event: 'data', listener: (data: O) => void): ObjectStream<O>;
  prependOnceListener(
    event: 'data',
    listener: (data: O) => void
  ): ObjectStream<O>;
} & Transform;

interface GetClientCallback {
  (err: Error | null, gaxClient?: gax.ClientStub): void;
}

/**
 * @typedef {object} ClientConfig
 * @property {string} [projectId] The project ID from the Google Developer's
 *     Console, e.g. 'grape-spaceship-123'. We will also check the environment
 *     variable `GCLOUD_PROJECT` for your project ID. If your app is running in
 *     an environment which supports {@link
 * https://cloud.google.com/docs/authentication/production#providing_credentials_to_your_application
 * Application Default Credentials}, your project ID will be detected
 * automatically.
 * @property {string} [keyFilename] Full path to the a .json, .pem, or .p12 key
 *     downloaded from the Google Developers Console. If you provide a path to a
 *     JSON file, the `projectId` option above is not necessary. NOTE: .pem and
 *     .p12 require you to specify the `email` option as well.
 * @property {string} [apiEndpoint] The `apiEndpoint` from options will set the
 *     host. If not set, the `PUBSUB_EMULATOR_HOST` environment variable from the
 *     gcloud SDK is honored. We also check the `CLOUD_API_ENDPOINT_OVERRIDES_PUBSUB`
 *     environment variable used by `gcloud alpha pubsub`. Otherwise the actual API
 *     endpoint will be used. Note that if the URL doesn't end in '.googleapis.com',
 *     we will assume that it's an emulator and disable strict SSL checks.
 * @property {string} [email] Account email address. Required when using a .pem
 *     or .p12 keyFilename.
 * @property {object} [credentials] Credentials object.
 * @property {string} [credentials.client_email]
 * @property {string} [credentials.private_key]
 * @property {boolean} [autoRetry=true] Automatically retry requests if the
 *     response is related to rate limits or certain intermittent server errors.
 *     We will exponentially backoff subsequent requests by default.
 * @property {Constructor} [promise] Custom promise module to use instead of
 *     native Promises.
 */
/**
 * [Cloud Pub/Sub](https://developers.google.com/pubsub/overview) is a
 * reliable, many-to-many, asynchronous messaging service from Cloud
 * Platform.
 *
 * @class
 *
 * @see [Cloud Pub/Sub overview]{@link https://developers.google.com/pubsub/overview}
 *
 * @param {ClientConfig} [options] Configuration options.
 *
 * @example <caption>Import the client library</caption>
 * const {PubSub} = require('@google-cloud/pubsub');
 *
 * @example <caption>Create a client that uses <a href="https://cloud.google.com/docs/authentication/production#providing_credentials_to_your_application">Application Default Credentials (ADC)</a>:</caption>
 * const pubsub = new PubSub();
 *
 * @example <caption>Create a client with <a href="https://cloud.google.com/docs/authentication/production#obtaining_and_providing_service_account_credentials_manually">explicit credentials</a>:</caption>
 * const pubsub = new PubSub({
 *   projectId: 'your-project-id',
 *   keyFilename: '/path/to/keyfile.json'
 * });
 *
 * @example <caption>include:samples/quickstart.js</caption>
 * region_tag:pubsub_quickstart_create_topic
 * Full quickstart example:
 */
export class PubSub {
  options: ClientConfig;
  isEmulator: boolean;
  api: {[key: string]: gax.ClientStub};
  auth: GoogleAuth;
  projectId: string;
  name?: string;
  // tslint:disable-next-line variable-name
  Promise?: PromiseConstructor;
  getSubscriptionsStream = paginator.streamify(
    'getSubscriptions'
  ) as () => ObjectStream<Subscription>;
  getSnapshotsStream = paginator.streamify(
    'getSnapshots'
  ) as () => ObjectStream<Snapshot>;
  getTopicsStream = paginator.streamify(
    'getTopics'
  ) as () => ObjectStream<Topic>;
  isOpen = true;

  private schemaClient?: SchemaServiceClient;

  constructor(options?: ClientConfig) {
    options = options || {};
    // Determine what scopes are needed.
    // It is the union of the scopes on both clients.
    const clientClasses = [v1.SubscriberClient, v1.PublisherClient];
    const allScopes: {[key: string]: boolean} = {};
    for (const clientClass of clientClasses) {
      for (const scope of clientClass.scopes) {
        allScopes[scope] = true;
      }
    }
    this.options = Object.assign(
      {
        libName: 'gccl',
        libVersion: PKG.version,
        scopes: Object.keys(allScopes),
      },
      options
    );
    /**
     * @name PubSub#isEmulator
     * @type {boolean}
     */
    this.isEmulator = false;
    this.determineBaseUrl_();
    this.api = {};
    this.auth = new GoogleAuth(this.options);
    this.projectId = this.options.projectId || PROJECT_ID_PLACEHOLDER;
    if (this.projectId !== PROJECT_ID_PLACEHOLDER) {
      this.name = PubSub.formatName_(this.projectId);
    }
  }

  /**
   * Returns true if we have actually resolved the full project name.
   *
   * @returns {boolean} true if the name is resolved.
   */
  get isIdResolved(): boolean {
    return this.projectId.indexOf(PROJECT_ID_PLACEHOLDER) < 0;
  }

  close(): Promise<void>;
  close(callback: EmptyCallback): void;
  /**
   * Closes out this object, releasing any server connections. Note that once
   * you close a PubSub object, it may not be used again. Any pending operations
   * (e.g. queued publish messages) will fail. If you have topic or subscription
   * objects that may have pending operations, you should call close() on those
   * first if you want any pending messages to be delivered correctly. The
   * PubSub class doesn't track those.
   *
   * @callback EmptyCallback
   * @returns {Promise<void>}
   */
  close(callback?: EmptyCallback): Promise<void> | void {
    const definedCallback = callback || (() => {});
    if (this.isOpen) {
      this.isOpen = false;
      this.closeAllClients_()
        .then(() => this.schemaClient?.close())
        .then(() => {
          definedCallback(null);
        })
        .catch(definedCallback);
    } else {
      definedCallback(null);
    }
  }

  /**
   * Create a schema in the project.
   *
   * @see [Schemas: create API Documentation]{@link https://cloud.google.com/pubsub/docs/reference/rest/v1/projects.schemas/create}
   * @see {@link Schema#create}
   *
   * @throws {Error} If a schema ID or name is not provided.
   * @throws {Error} If an invalid SchemaType is provided.
   * @throws {Error} If an invalid schema definition is provided.
   *
   * @param {string} schemaId The name or ID of the subscription.
   * @param {SchemaType} type The type of the schema (Protobuf, Avro, etc).
   * @param {string} definition The text describing the schema in terms of the type.
   * @param {object} [options] Request configuration options, outlined
   *   here: https://googleapis.github.io/gax-nodejs/interfaces/CallOptions.html.
   * @returns {Promise<Schema>}
   *
   * @example <caption>Create a schema.</caption>
   * const {PubSub} = require('@google-cloud/pubsub');
   * const pubsub = new PubSub();
   *
   * await pubsub.createSchema(
   *   'messageType',
   *   SchemaTypes.Avro,
   *   '{...avro definition...}'
   * );
   */
  async createSchema(
    schemaId: string,
    type: SchemaType,
    definition: string,
    gaxOpts?: CallOptions
  ): Promise<Schema> {
    // This populates projectId for us.
    await this.getClientConfig();

    const schemaName = Schema.formatName_(this.projectId, schemaId);
    const request: ICreateSchemaRequest = {
      parent: this.name,
      schemaId,
      schema: {
        name: schemaName,
        type,
        definition,
      },
    };

    const client = await this.getSchemaClient_();
    await client.createSchema(request, gaxOpts);
    return new Schema(this, schemaName);
  }

  createSubscription(
    topic: Topic | string,
    name: string,
    options?: CreateSubscriptionOptions
  ): Promise<CreateSubscriptionResponse>;
  createSubscription(
    topic: Topic | string,
    name: string,
    callback: CreateSubscriptionCallback
  ): void;
  createSubscription(
    topic: Topic | string,
    name: string,
    options: CreateSubscriptionOptions,
    callback: CreateSubscriptionCallback
  ): void;
  /**
   * @typedef {array} CreateSubscriptionResponse
   * @property {Subscription} 0 The new {@link Subscription}.
   * @property {object} 1 The full API response.
   */
  /**
   * @callback CreateSubscriptionCallback
   * @param {?Error} err Request error, if any.
   * @param {Subscription} Subscription
   * @param {object} apiResponse The full API response.
   */
  /**
   * Options for creating a subscription.
   *
   * See a [Subscription
   * resource](https://cloud.google.com/pubsub/docs/reference/rest/v1/projects.subscriptions).
   *
   * @typedef {object} CreateSubscriptionRequest
   * @property {DeadLetterPolicy} [deadLetterPolicy] A policy that specifies the
   *     conditions for dead lettering messages in this subscription.
   * @property {object} [flowControl] Flow control configurations for
   *     receiving messages. Note that these options do not persist across
   *     subscription instances.
   * @property {number} [flowControl.maxBytes] The maximum number of bytes
   *     in un-acked messages to allow before the subscription pauses incoming
   *     messages. Defaults to 20% of free memory.
   * @property {number} [flowControl.maxMessages=Infinity] The maximum number
   *     of un-acked messages to allow before the subscription pauses incoming
   *     messages.
   * @property {object} [gaxOpts] Request configuration options, outlined
   *     here: https://googleapis.github.io/gax-nodejs/interfaces/CallOptions.html.
   * @property {number|google.protobuf.Duration} [messageRetentionDuration] Set
   *     this to override the default duration of 7 days. This value is expected
   *     in seconds. Acceptable values are in the range of 10 minutes and 7
   *     days.
   * @property {string} [pushEndpoint] A URL to a custom endpoint that
   *     messages should be pushed to.
   * @property {object} [oidcToken] If specified, Pub/Sub will generate and
   *     attach an OIDC JWT token as an `Authorization` header in the HTTP
   *     request for every pushed message. This object should have the same
   *     structure as [OidcToken]{@link google.pubsub.v1.OidcToken}
   * @property {boolean} [retainAckedMessages=false] If set, acked messages
   *     are retained in the subscription's backlog for the length of time
   *     specified by `options.messageRetentionDuration`.
   * @property {ExpirationPolicy} [expirationPolicy] A policy that specifies
   *     the conditions for this subscription's expiration.
   */
  /**
   * Create a subscription to a topic.
   *
   * @see [Subscriptions: create API Documentation]{@link https://cloud.google.com/pubsub/docs/reference/rest/v1/projects.subscriptions/create}
   * @see {@link Topic#createSubscription}
   *
   * @throws {Error} If a Topic instance or topic name is not provided.
   * @throws {Error} If a subscription name is not provided.
   *
   * @param {Topic|string} topic The Topic to create a subscription to.
   * @param {string} name The name of the subscription.
   * @param {CreateSubscriptionRequest} [options] See a [Subscription resource](https://cloud.google.com/pubsub/docs/reference/rest/v1/projects.subscriptions).
   * @param {CreateSubscriptionCallback} [callback] Callback function.
   * @returns {Promise<CreateSubscriptionResponse>}
   *
   * @example <caption>Subscribe to a topic.</caption>
   * const {PubSub} = require('@google-cloud/pubsub');
   * const pubsub = new PubSub();
   *
   * const topic = 'messageCenter';
   * const name = 'newMessages';
   *
   * const callback = function(err, subscription, apiResponse) {};
   *
   * pubsub.createSubscription(topic, name, callback);
   *
   * @example <caption>If the callback is omitted, we'll return a Promise.</caption>
   * pubsub.createSubscription(topic, name)
   *   .then(function(data) {
   *     const subscription = data[0];
   *     const apiResponse = data[1];
   *   });
   */
  createSubscription(
    topic: Topic | string,
    name: string,
    optionsOrCallback?: CreateSubscriptionOptions | CreateSubscriptionCallback,
    callback?: CreateSubscriptionCallback
  ): Promise<CreateSubscriptionResponse> | void {
    if (typeof topic !== 'string' && !(topic instanceof Topic)) {
      throw new Error('A Topic is required for a new subscription.');
    }
    if (typeof name !== 'string') {
      throw new Error('A subscription name is required.');
    }
    if (typeof topic === 'string') {
      topic = this.topic(topic);
    }
    let options =
      typeof optionsOrCallback === 'object'
        ? optionsOrCallback
        : ({} as CreateSubscriptionOptions);
    callback =
      typeof optionsOrCallback === 'function' ? optionsOrCallback : callback;

    // Make a deep copy of options to not pollute caller object.
    options = extend(true, {}, options);

    const gaxOpts = options.gaxOpts;
    const flowControl = options.flowControl;
    delete options.gaxOpts;
    delete options.flowControl;

    const metadata = Subscription.formatMetadata_(
      options as SubscriptionMetadata
    );

    let subscriptionCtorOptions = flowControl ? {flowControl} : {};
    subscriptionCtorOptions = Object.assign(subscriptionCtorOptions, metadata);
    const subscription = this.subscription(name, subscriptionCtorOptions);

    const reqOpts = Object.assign(metadata, {
      topic: topic.name,
      name: subscription.name,
    });

    this.request<google.pubsub.v1.ISubscription>(
      {
        client: 'SubscriberClient',
        method: 'createSubscription',
        reqOpts,
        gaxOpts,
      },
      (err, resp) => {
        if (err) {
          callback!(err, null, resp);
          return;
        }
        subscription.metadata = resp!;
        callback!(null, subscription, resp!);
      }
    );
  }

  createTopic(
    name: string | TopicMetadata,
    gaxOpts?: CallOptions
  ): Promise<CreateTopicResponse>;
  createTopic(
    name: string | TopicMetadata,
    callback: CreateTopicCallback
  ): void;
  createTopic(
    name: string | TopicMetadata,
    gaxOpts: CallOptions,
    callback: CreateTopicCallback
  ): void;
  /**
   * @typedef {array} CreateTopicResponse
   * @property {Topic} 0 The new {@link Topic}.
   * @property {object} 1 The full API response.
   */
  /**
   * @callback CreateTopicCallback
   * @param {?Error} err Request error, if any.
   * @param {Topic} topic The new {@link Topic}.
   * @param {object} apiResponse The full API response.
   */
  /**
   * Create a topic with the given name.
   *
   * @see [Topics: create API Documentation]{@link https://cloud.google.com/pubsub/docs/reference/rest/v1/projects.topics/create}
   *
   * @param {string} name Name of the topic.
   * @param {object} [gaxOpts] Request configuration options, outlined
   *     here: https://googleapis.github.io/gax-nodejs/interfaces/CallOptions.html.
   * @param {CreateTopicCallback} [callback] Callback function.
   * @returns {Promise<CreateTopicResponse>}
   *
   * @example
   * const {PubSub} = require('@google-cloud/pubsub');
   * const pubsub = new PubSub();
   *
   * pubsub.createTopic('my-new-topic', function(err, topic, apiResponse) {
   *   if (!err) {
   *     // The topic was created successfully.
   *   }
   * });
   *
   * //-
   * // If the callback is omitted, we'll return a Promise.
   * //-
   * pubsub.createTopic('my-new-topic').then(function(data) {
   *   const topic = data[0];
   *   const apiResponse = data[1];
   * });
   */
  createTopic(
    name: string | TopicMetadata,
    optsOrCallback?: CallOptions | CreateTopicCallback,
    callback?: CreateTopicCallback
  ): Promise<CreateTopicResponse> | void {
    const reqOpts: TopicMetadata =
      typeof name === 'string'
        ? {
            name,
          }
        : name;

    // We don't allow a blank name, but this will let topic() handle that case.
    const topic = this.topic(reqOpts.name || '');

    // Topic#constructor might have canonicalized the name.
    reqOpts.name = topic.name;

    const gaxOpts = typeof optsOrCallback === 'object' ? optsOrCallback : {};
    callback = typeof optsOrCallback === 'function' ? optsOrCallback : callback;

    this.request<google.pubsub.v1.ITopic>(
      {
        client: 'PublisherClient',
        method: 'createTopic',
        reqOpts,
        gaxOpts,
      },
      (err, resp) => {
        if (err) {
          callback!(err, null, resp);
          return;
        }
        topic.metadata = resp!;
        callback!(null, topic, resp!);
      }
    );
  }

  detachSubscription(
    name: string,
    gaxOpts?: CallOptions
  ): Promise<DetachSubscriptionResponse>;
  detachSubscription(name: string, callback: DetachSubscriptionCallback): void;
  detachSubscription(
    name: string,
    gaxOpts: CallOptions,
    callback: DetachSubscriptionCallback
  ): void;
  /**
   * Detach a subscription with the given name.
   *
   * @see [Admin: Pub/Sub administration API Documentation]{@link https://cloud.google.com/pubsub/docs/admin}
   *
   * @param {string} name Name of the subscription.
   * @param {object} [gaxOpts] Request configuration options, outlined
   *     here: https://googleapis.github.io/gax-nodejs/interfaces/CallOptions.html.
   * @param {DetachSubscriptionCallback} [callback] Callback function.
   * @returns {Promise<DetachSubscriptionResponse>}
   *
   * @example
   * const {PubSub} = require('@google-cloud/pubsub');
   * const pubsub = new PubSub();
   *
   * pubsub.detachSubscription('my-sub', (err, topic, apiResponse) => {
   *   if (!err) {
   *     // The topic was created successfully.
   *   }
   * });
   *
   * //-
   * // If the callback is omitted, we'll return a Promise.
   * //-
   * pubsub.detachSubscription('my-sub').then(data => {
   *   const apiResponse = data[0];
   * });
   */
  detachSubscription(
    name: string,
    optsOrCallback?: CallOptions | DetachSubscriptionCallback,
    callback?: DetachSubscriptionCallback
  ): Promise<DetachSubscriptionResponse> | void {
    if (typeof name !== 'string') {
      throw new Error('A subscription name is required.');
    }

    const sub = this.subscription(name);
    const reqOpts = {
      subscription: sub.name,
    };

    const gaxOpts = typeof optsOrCallback === 'object' ? optsOrCallback : {};
    callback = typeof optsOrCallback === 'function' ? optsOrCallback : callback;

    this.request<google.pubsub.v1.IDetachSubscriptionRequest>(
      {
        client: 'PublisherClient',
        method: 'detachSubscription',
        reqOpts,
        gaxOpts: gaxOpts as CallOptions,
      },
      callback!
    );
  }

  /**
   * Determine the appropriate endpoint to use for API requests, first trying
   * the `apiEndpoint` parameter. If that isn't set, we try the Pub/Sub emulator
   * environment variable (PUBSUB_EMULATOR_HOST). If that is also null, we try
   * the standard `gcloud alpha pubsub` environment variable
   * (CLOUDSDK_API_ENDPOINT_OVERRIDES_PUBSUB). Otherwise the default production
   * API is used.
   *
   * Note that if the URL doesn't end in '.googleapis.com', we will assume that
   * it's an emulator and disable strict SSL checks.
   *
   * @private
   */
  determineBaseUrl_() {
    // We allow an override from the client object options, or from
    // one of these variables. The CLOUDSDK variable is provided for
    // compatibility with the `gcloud alpha` utility.
    const gcloudVarName = 'CLOUDSDK_API_ENDPOINT_OVERRIDES_PUBSUB';
    const emulatorVarName = 'PUBSUB_EMULATOR_HOST';
    const apiEndpoint =
      this.options.apiEndpoint ||
      process.env[emulatorVarName] ||
      process.env[gcloudVarName];
    if (!apiEndpoint) {
      return;
    }

    // Parse the URL into a hostname and port, if possible.
    const leadingProtocol = new RegExp('^https?://');
    const trailingSlashes = new RegExp('/*$');
    const baseUrlParts = apiEndpoint!
      .replace(leadingProtocol, '')
      .replace(trailingSlashes, '')
      .split(':');
    this.options.servicePath = baseUrlParts[0];
    if (!baseUrlParts[1]) {
      // No port was given -- figure it out from the protocol.
      if (apiEndpoint!.startsWith('https')) {
        this.options.port = 443;
      } else if (apiEndpoint!.startsWith('http')) {
        this.options.port = 80;
      } else {
        this.options.port = undefined;
      }
    } else {
      this.options.port = parseInt(baseUrlParts[1], 10);
    }

    // If this looks like a GCP URL of some kind, don't go into emulator
    // mode. Otherwise, supply a fake SSL provider so a real cert isn't
    // required for running the emulator.
    const officialUrlMatch =
      this.options.servicePath!.endsWith('.googleapis.com');
    if (!officialUrlMatch) {
      const grpcInstance = this.options.grpc || gax.grpc;
      this.options.sslCreds = grpcInstance.credentials.createInsecure();
      this.isEmulator = true;
    }

    if (!this.options.projectId && process.env.PUBSUB_PROJECT_ID) {
      this.options.projectId = process.env.PUBSUB_PROJECT_ID;
    }
  }

  /**
   * Get a list of schemas associated with your project.
   *
   * The returned AsyncIterable will resolve to {@link google.pubsub.v1.ISchema} objects.
   *
   * This method returns an async iterable. These objects can be adapted
   * to work in a Promise/then framework, as well as with callbacks, but
   * this discussion is considered out of scope for these docs.
   *
   * @see [Schemas: list API Documentation]{@link https://cloud.google.com/pubsub/docs/reference/rest/v1/projects.schemas/list}
   * @see [More about async iterators]{@link https://developer.mozilla.org/en-US/docs/Web/JavaScript/Reference/Statements/for-await...of}
   *
   * @param {google.pubsub.v1.SchemaView} [view] The type of schema objects
   *   requested, which should be an enum value from {@link SchemaViews}. Defaults
   *   to Full.
   * @param {object} [options] Request configuration options, outlined
   *   here: https://googleapis.github.io/gax-nodejs/interfaces/CallOptions.html.
   * @returns {AsyncIterable<ISchema>}
   *
   * @example
   * for await (const s of pubsub.listSchemas()) {
   *   const moreInfo = await s.get();
   * }
   */
  async *listSchemas(
<<<<<<< HEAD
    view: google.pubsub.v1.SchemaView = SchemaViews.Full,
=======
    view: google.pubsub.v1.SchemaView = SchemaViews.Basic,
>>>>>>> 11f96126
    options?: CallOptions
  ): AsyncIterable<google.pubsub.v1.ISchema> {
    const client = await this.getSchemaClient_();
    const query = {
      parent: this.name,
      view,
    };

    for await (const s of client.listSchemasAsync(query, options)) {
      yield s;
    }
  }

  getSnapshots(options?: PageOptions): Promise<GetSnapshotsResponse>;
  getSnapshots(callback: GetSnapshotsCallback): void;
  getSnapshots(options: PageOptions, callback: GetSnapshotsCallback): void;
  /**
   * Query object for listing snapshots.
   *
   * @typedef {object} GetSnapshotsRequest
   * @property {boolean} [autoPaginate=true] Have pagination handled
   *     automatically.
   * @property {object} [options.gaxOpts] Request configuration options, outlined
   *     here: https://googleapis.github.io/gax-nodejs/interfaces/CallOptions.html.
   * @property {number} [options.pageSize] Maximum number of results to return.
   * @property {string} [options.pageToken] Page token.
   */
  /**
   * @typedef {array} GetSnapshotsResponse
   * @property {Snapshot[]} 0 Array of {@link Snapshot} instances.
   * @property {object} 1 The full API response.
   */
  /**
   * @callback GetSnapshotsCallback
   * @param {?Error} err Request error, if any.
   * @param {Snapshot[]} snapshots Array of {@link Snapshot} instances.
   * @param {object} apiResponse The full API response.
   */
  /**
   * Get a list of snapshots.
   *
   * @param {GetSnapshotsRequest} [query] Query object for listing snapshots.
   * @param {GetSnapshotsCallback} [callback] Callback function.
   * @returns {Promise<GetSnapshotsResponse>}
   *
   * @example
   * const {PubSub} = require('@google-cloud/pubsub');
   * const pubsub = new PubSub();
   *
   * pubsub.getSnapshots(function(err, snapshots) {
   *   if (!err) {
   *     // snapshots is an array of Snapshot objects.
   *   }
   * });
   *
   * //-
   * // If the callback is omitted, we'll return a Promise.
   * //-
   * pubsub.getSnapshots().then(function(data) {
   *   const snapshots = data[0];
   * });
   */
  getSnapshots(
    optsOrCallback?: PageOptions | GetSnapshotsCallback,
    callback?: GetSnapshotsCallback
  ): void | Promise<GetSnapshotsResponse> {
    const options = typeof optsOrCallback === 'object' ? optsOrCallback : {};
    callback = typeof optsOrCallback === 'function' ? optsOrCallback : callback;

    const reqOpts = Object.assign(
      {
        project: PubSub.formatName_(this.projectId),
      },
      options
    );

    delete reqOpts.gaxOpts;
    delete reqOpts.autoPaginate;

    const gaxOpts = Object.assign(
      {
        autoPaginate: options.autoPaginate,
      },
      options.gaxOpts
    );

    this.request<
      google.pubsub.v1.ISnapshot,
      google.pubsub.v1.IListSnapshotsResponse
    >(
      {
        client: 'SubscriberClient',
        method: 'listSnapshots',
        reqOpts,
        gaxOpts,
      },
      (err, rawSnapshots, ...args) => {
        let snapshots: Snapshot[];

        if (rawSnapshots) {
          snapshots = rawSnapshots.map(
            (snapshot: google.pubsub.v1.ISnapshot) => {
              const snapshotInstance = this.snapshot(snapshot.name!);
              snapshotInstance.metadata = snapshot;
              return snapshotInstance;
            }
          );
        }

        callback!(err, snapshots!, ...args);
      }
    );
  }

  getSubscriptions(
    options?: GetSubscriptionsOptions
  ): Promise<GetSubscriptionsResponse>;
  getSubscriptions(callback: GetSubscriptionsCallback): void;
  getSubscriptions(
    options: GetSubscriptionsOptions,
    callback: GetSubscriptionsCallback
  ): void;
  /**
   * Query object for listing subscriptions.
   *
   * @typedef {object} GetSubscriptionsRequest
   * @property {boolean} [autoPaginate=true] Have pagination handled
   *     automatically.
   * @property {object} [options.gaxOpts] Request configuration options, outlined
   *     here: https://googleapis.github.io/gax-nodejs/interfaces/CallOptions.html.
   * @property {number} [options.pageSize] Maximum number of results to return.
   * @property {string} [options.pageToken] Page token.
   * @param {string|Topic} options.topic - The name of the topic to
   *     list subscriptions from.
   */
  /**
   * @typedef {array} GetSubscriptionsResponse
   * @property {Subscription[]} 0 Array of {@link Subscription} instances.
   * @property {object} 1 The full API response.
   */
  /**
   * @callback GetSubscriptionsCallback
   * @param {?Error} err Request error, if any.
   * @param {Subscription[]} subscriptions Array of {@link Subscription} instances.
   * @param {object} apiResponse The full API response.
   */
  /**
   * Get a list of the subscriptions registered to all of your project's topics.
   * You may optionally provide a query object as the first argument to
   * customize the response.
   *
   * Your provided callback will be invoked with an error object if an API error
   * occurred or an array of {@link Subscription} objects.
   *
   * To get subscriptions for a topic, see {@link Topic}.
   *
   * @see [Subscriptions: list API Documentation]{@link https://cloud.google.com/pubsub/docs/reference/rest/v1/projects.subscriptions/list}
   *
   * @param {GetSubscriptionsRequest} [query] Query object for listing subscriptions.
   * @param {GetSubscriptionsCallback} [callback] Callback function.
   * @returns {Promise<GetSubscriptionsResponse>}
   *
   * @example
   * const {PubSub} = require('@google-cloud/pubsub');
   * const pubsub = new PubSub();
   *
   * pubsub.getSubscriptions(function(err, subscriptions) {
   *   if (!err) {
   *     // subscriptions is an array of Subscription objects.
   *   }
   * });
   *
   * //-
   * // If the callback is omitted, we'll return a Promise.
   * //-
   * pubsub.getSubscriptions().then(function(data) {
   *   const subscriptions = data[0];
   * });
   */
  getSubscriptions(
    optsOrCallback?: GetSubscriptionsOptions | GetSubscriptionsCallback,
    callback?: GetSubscriptionsCallback
  ): void | Promise<GetSubscriptionsResponse> {
    const options = typeof optsOrCallback === 'object' ? optsOrCallback : {};
    callback = typeof optsOrCallback === 'function' ? optsOrCallback : callback;

    let topic = options.topic;
    if (topic) {
      if (!(topic instanceof Topic)) {
        topic = this.topic(topic);
      }
      return topic.getSubscriptions(
        options,
        callback as GetTopicSubscriptionsCallback
      );
    }
    const reqOpts = Object.assign(
      {},
      options
    ) as google.pubsub.v1.IListSubscriptionsRequest;
    reqOpts.project = 'projects/' + this.projectId;

    delete (reqOpts as GetSubscriptionsOptions).gaxOpts;
    delete (reqOpts as GetSubscriptionsOptions).autoPaginate;

    const gaxOpts = Object.assign(
      {
        autoPaginate: options.autoPaginate,
      },
      options.gaxOpts
    );

    this.request<
      google.pubsub.v1.ISubscription,
      google.pubsub.v1.IListSubscriptionsResponse
    >(
      {
        client: 'SubscriberClient',
        method: 'listSubscriptions',
        reqOpts,
        gaxOpts,
      },
      (err, rawSubs, ...args) => {
        let subscriptions: Subscription[];

        if (rawSubs) {
          subscriptions = rawSubs.map((sub: google.pubsub.v1.ISubscription) => {
            const subscriptionInstance = this.subscription(sub.name!);
            subscriptionInstance.metadata = sub;
            return subscriptionInstance;
          });
        }

        (callback as GetAllSubscriptionsCallback)(err, subscriptions!, ...args);
      }
    );
  }

  getTopics(options?: PageOptions): Promise<GetTopicsResponse>;
  getTopics(callback: GetTopicsCallback): void;
  getTopics(options: PageOptions, callback: GetTopicsCallback): void;
  /**
   * Query object for listing topics.
   *
   * @typedef {object} GetTopicsRequest
   * @property {boolean} [autoPaginate=true] Have pagination handled
   *     automatically.
   * @property {object} [options.gaxOpts] Request configuration options, outlined
   *     here: https://googleapis.github.io/gax-nodejs/interfaces/CallOptions.html.
   * @property {number} [options.pageSize] Maximum number of results to return.
   * @property {string} [options.pageToken] Page token.
   */
  /**
   * @typedef {array} GetTopicsResponse
   * @property {Topic[]} 0 Array of {@link Topic} instances.
   * @property {object} 1 The full API response.
   */
  /**
   * @callback GetTopicsCallback
   * @param {?Error} err Request error, if any.
   * @param {Topic[]} topics Array of {@link Topic} instances.
   * @param {object} apiResponse The full API response.
   */
  /**
   * Get a list of the topics registered to your project. You may optionally
   * provide a query object as the first argument to customize the response.
   *
   * @see [Topics: list API Documentation]{@link https://cloud.google.com/pubsub/docs/reference/rest/v1/projects.topics/list}
   *
   * @param {GetTopicsRequest} [query] Query object for listing topics.
   * @param {GetTopicsCallback} [callback] Callback function.
   * @returns {Promise<GetTopicsResponse>}
   *
   * @example
   * const {PubSub} = require('@google-cloud/pubsub');
   * const pubsub = new PubSub();
   *
   * pubsub.getTopics(function(err, topics) {
   *   if (!err) {
   *     // topics is an array of Topic objects.
   *   }
   * });
   *
   * //-
   * // Customize the query.
   * //-
   * pubsub.getTopics({
   *   pageSize: 3
   * }, function(err, topics) {});
   *
   * //-
   * // If the callback is omitted, we'll return a Promise.
   * //-
   * pubsub.getTopics().then(function(data) {
   *   const topics = data[0];
   * });
   */
  getTopics(
    optsOrCallback?: PageOptions | GetTopicsCallback,
    callback?: GetTopicsCallback
  ): void | Promise<GetTopicsResponse> {
    const options = typeof optsOrCallback === 'object' ? optsOrCallback : {};
    callback = typeof optsOrCallback === 'function' ? optsOrCallback : callback;

    const reqOpts = Object.assign(
      {
        project: 'projects/' + this.projectId,
      },
      options
    );

    delete reqOpts.gaxOpts;
    delete reqOpts.autoPaginate;

    const gaxOpts = Object.assign(
      {
        autoPaginate: options.autoPaginate,
      },
      options.gaxOpts
    );

    this.request<google.pubsub.v1.Topic, google.pubsub.v1.IListTopicsResponse>(
      {
        client: 'PublisherClient',
        method: 'listTopics',
        reqOpts,
        gaxOpts,
      },
      (err, rawTopics, ...args) => {
        let topics: Topic[];

        if (rawTopics) {
          topics = rawTopics.map(topic => {
            const topicInstance = this.topic(topic.name);
            topicInstance.metadata = topic;
            return topicInstance;
          });
        }

        callback!(err, topics!, ...args);
      }
    );
  }

  /**
   * Retrieve a client configuration, suitable for passing into a GAPIC
   * 'v1' class constructor. This will fill out projectId, emulator URLs,
   * and so forth.
   *
   * @returns {Promise<ClientConfig>} the filled client configuration.
   */
  async getClientConfig(): Promise<ClientConfig> {
    if (!this.projectId || this.projectId === PROJECT_ID_PLACEHOLDER) {
      let projectId;

      try {
        projectId = await this.auth.getProjectId();
      } catch (e) {
        if (!this.isEmulator) {
          throw e;
        }
        projectId = '';
      }

      this.projectId = projectId!;
      this.name = PubSub.formatName_(this.projectId);
      this.options.projectId = projectId!;
    }

    return this.options;
  }

  /**
   * Gets a schema client, creating one if needed.
   * @private
   */
  async getSchemaClient_(): Promise<SchemaServiceClient> {
    if (!this.schemaClient) {
      const options = await this.getClientConfig();
      this.schemaClient = new v1.SchemaServiceClient(options);
    }

    return this.schemaClient!;
  }

  /**
   * Callback function to PubSub.getClient_().
   * @private
   * @callback GetClientCallback
   * @param err - Error, if any.
   * @param gaxClient - The gax client specified in RequestConfig.client.
   *                    Typed any since it's importing Javascript source.
   */
  /**
   * Get the PubSub client object.
   *
   * @private
   *
   * @param {object} config Configuration object.
   * @param {object} config.gaxOpts GAX options.
   * @param {function} config.method The gax method to call.
   * @param {object} config.reqOpts Request options.
   * @param {function} [callback] The callback function.
   */
  getClient_(config: GetClientConfig, callback: GetClientCallback) {
    this.getClientAsync_(config).then(
      client => callback(null, client),
      callback
    );
  }
  /**
   * Get the PubSub client object.
   *
   * @private
   *
   * @param {object} config Configuration object.
   * @param {object} config.gaxOpts GAX options.
   * @param {function} config.method The gax method to call.
   * @param {object} config.reqOpts Request options.
   * @returns {Promise}
   */
  async getClientAsync_(config: GetClientConfig): Promise<gax.ClientStub> {
    // Make sure we've got a fully created config with projectId and such.
    const options = await this.getClientConfig();

    let gaxClient = this.api[config.client];

    if (!gaxClient) {
      // Lazily instantiate client.
      gaxClient = new v1[config.client](options) as gax.ClientStub;
      this.api[config.client] = gaxClient;
    }

    return gaxClient;
  }
  /**
   * Close all open client objects.
   *
   * @private
   *
   * @returns {Promise}
   */
  async closeAllClients_(): Promise<void> {
    const promises = [];
    for (const clientConfig of Object.keys(this.api)) {
      const gaxClient = this.api[clientConfig];
      promises.push(gaxClient.close());
      delete this.api[clientConfig];
    }

    await Promise.all(promises);
  }
  /**
   * Funnel all API requests through this method, to be sure we have a project
   * ID.
   *
   * @private
   *
   * @param {object} config Configuration object.
   * @param {object} config.gaxOpts GAX options.
   * @param {function} config.method The gax method to call.
   * @param {object} config.reqOpts Request options.
   * @param {function} [callback] The callback function.
   */
  request<T, R = void>(config: RequestConfig, callback: RequestCallback<T, R>) {
    // This prevents further requests, in case any publishers were hanging around.
    if (!this.isOpen) {
      const statusObject = {
        code: 0,
        details: 'Cannot use a closed PubSub object.',
        metadata: null,
      };
      const err = new Error(statusObject.details);
      Object.assign(err, statusObject);
      callback(err as gax.grpc.ServiceError);
      return;
    }

    this.getClient_(config, (err, client) => {
      if (err) {
        callback(err as gax.grpc.ServiceError);
        return;
      }
      let reqOpts = extend(true, {}, config.reqOpts);
      reqOpts = replaceProjectIdToken(reqOpts, this.projectId);
      client![config.method](reqOpts, config.gaxOpts, callback);
    });
  }

  /**
   * Create a Schema object, representing a schema within the project.
   * See {@link PubSub#createSchema} or {@link Schema#create} to create a schema.
   *
   * @throws {Error} If a name is not provided.
   *
   * @param {string} name The ID or name of the schema.
   * @returns {Schema} A {@link Schema} instance.
   *
   * @example
   * const {PubSub} = require('@google-cloud/pubsub');
   * const pubsub = new PubSub();
   *
   * const schema = pubsub.schema('my-schema');
   */
  schema(idOrName: string): Schema {
    return new Schema(this, idOrName);
  }

  /**
   * Create a Snapshot object. See {@link Subscription#createSnapshot} to
   * create a snapshot.
   *
   * @throws {Error} If a name is not provided.
   *
   * @param {string} name The name of the snapshot.
   * @returns {Snapshot} A {@link Snapshot} instance.
   *
   * @example
   * const {PubSub} = require('@google-cloud/pubsub');
   * const pubsub = new PubSub();
   *
   * const snapshot = pubsub.snapshot('my-snapshot');
   */
  snapshot(name: string): Snapshot {
    if (typeof name !== 'string') {
      throw new Error('You must supply a valid name for the snapshot.');
    }
    return new Snapshot(this, name);
  }
  /**
   * Create a Subscription object. This command by itself will not run any API
   * requests. You will receive a {@link Subscription} object,
   * which will allow you to interact with a subscription.
   *
   * @throws {Error} If subscription name is omitted.
   *
   * @param {string} name Name of the subscription.
   * @param {SubscriberOptions} [options] Configuration object.
   * @returns {Subscription} A {@link Subscription} instance.
   *
   * @example
   * const {PubSub} = require('@google-cloud/pubsub');
   * const pubsub = new PubSub();
   *
   * const subscription = pubsub.subscription('my-subscription');
   *
   * // Register a listener for `message` events.
   * subscription.on('message', function(message) {
   *   // Called every time a message is received.
   *   // message.id = ID of the message.
   *   // message.ackId = ID used to acknowledge the message receival.
   *   // message.data = Contents of the message.
   *   // message.attributes = Attributes of the message.
   *   // message.publishTime = Date when Pub/Sub received the message.
   * });
   */
  subscription(name: string, options?: SubscriptionOptions): Subscription {
    if (!name) {
      throw new Error('A name must be specified for a subscription.');
    }
    return new Subscription(this, name, options);
  }
  /**
   * Create a Topic object. See {@link PubSub#createTopic} to create a topic.
   *
   * @throws {Error} If a name is not provided.
   *
   * @param {string} name The name of the topic.
   * @param {PublishOptions} [options] Publisher configuration object.
   * @returns {Topic} A {@link Topic} instance.
   *
   * @example
   * const {PubSub} = require('@google-cloud/pubsub');
   * const pubsub = new PubSub();
   *
   * const topic = pubsub.topic('my-topic');
   */
  topic(name: string, options?: PublishOptions): Topic {
    if (!name) {
      throw new Error('A name must be specified for a topic.');
    }
    return new Topic(this, name, options);
  }

  /**
   * Validate a schema definition.
   *
   * @see [Schemas: validateSchema API Documentation]{@link https://cloud.google.com/pubsub/docs/reference/rest/v1/projects.schemas/validate}
   *
   * @throws {Error} if the validation fails.
   *
   * @param {ISchema} schema The schema definition you wish to validate.
   * @param {object} [options] Request configuration options, outlined
   *   here: https://googleapis.github.io/gax-nodejs/interfaces/CallOptions.html.
   * @returns {Promise<void>}
   */
  async validateSchema(schema: ISchema, gaxOpts?: CallOptions): Promise<void> {
    const client = await this.getSchemaClient_();
    await client.validateSchema(
      {
        parent: this.name,
        schema,
      },
      gaxOpts
    );
  }

  /*!
   * Format the name of a project. A project's full name is in the
   * format of projects/{projectId}.
   *
   * The GAPIC client should do this for us, but since we maintain
   * names rather than IDs, this is simpler.
   *
   * @private
   */
  static formatName_(name: string): string {
    if (typeof name !== 'string') {
      throw new Error('A name is required to identify a project.');
    }

    // Simple check if the name is already formatted.
    if (name.indexOf('/') > -1) {
      return name;
    }
    return `projects/${name}`;
  }
}

/**
 * Get a list of the {@link Snapshot} objects as a readable object stream.
 *
 * @method PubSub#getSnapshotsStream
 * @param {GetSnapshotsRequest} [options] Configuration object. See
 *     {@link PubSub#getSnapshots} for a complete list of options.
 * @returns {ReadableStream} A readable stream of {@link Snapshot} instances.
 *
 * @example
 * const {PubSub} = require('@google-cloud/pubsub');
 * const pubsub = new PubSub();
 *
 * pubsub.getSnapshotsStream()
 *   .on('error', console.error)
 *   .on('data', function(snapshot) {
 *     // snapshot is a Snapshot object.
 *   })
 *   .on('end', function() {
 *     // All snapshots retrieved.
 *   });
 *
 * //-
 * // If you anticipate many results, you can end a stream early to prevent
 * // unnecessary processing and API requests.
 * //-
 * pubsub.getSnapshotsStream()
 *   .on('data', function(snapshot) {
 *     this.end();
 *   });
 */

/**
 * Get a list of the {@link Subscription} objects registered to all of
 * your project's topics as a readable object stream.
 *
 * @method PubSub#getSubscriptionsStream
 * @param {GetSubscriptionsRequest} [options] Configuration object. See
 *     {@link PubSub#getSubscriptions} for a complete list of options.
 * @returns {ReadableStream} A readable stream of {@link Subscription} instances.
 *
 * @example
 * const {PubSub} = require('@google-cloud/pubsub');
 * const pubsub = new PubSub();
 *
 * pubsub.getSubscriptionsStream()
 *   .on('error', console.error)
 *   .on('data', function(subscription) {
 *     // subscription is a Subscription object.
 *   })
 *   .on('end', function() {
 *     // All subscriptions retrieved.
 *   });
 *
 * //-
 * // If you anticipate many results, you can end a stream early to prevent
 * // unnecessary processing and API requests.
 * //-
 * pubsub.getSubscriptionsStream()
 *   .on('data', function(subscription) {
 *     this.end();
 *   });
 */

/**
 * Get a list of the {module:pubsub/topic} objects registered to your project as
 * a readable object stream.
 *
 * @method PubSub#getTopicsStream
 * @param {GetTopicsRequest} [options] Configuration object. See
 *     {@link PubSub#getTopics} for a complete list of options.
 * @returns {ReadableStream} A readable stream of {@link Topic} instances.
 *
 * @example
 * const {PubSub} = require('@google-cloud/pubsub');
 * const pubsub = new PubSub();
 *
 * pubsub.getTopicsStream()
 *   .on('error', console.error)
 *   .on('data', function(topic) {
 *     // topic is a Topic object.
 *   })
 *   .on('end', function() {
 *     // All topics retrieved.
 *   });
 *
 * //-
 * // If you anticipate many results, you can end a stream early to prevent
 * // unnecessary processing and API requests.
 * //-
 * pubsub.getTopicsStream()
 *   .on('data', function(topic) {
 *     this.end();
 *   });
 */

/*! Developer Documentation
 *
 * These methods can be auto-paginated.
 */
paginator.extend(PubSub, ['getSnapshots', 'getSubscriptions', 'getTopics']);

/*! Developer Documentation
 *
 * Existing async methods (except for streams) will return a Promise in the event
 * that a callback is omitted. Future methods will not allow for a callback.
 * (Use .then() on the returned Promise instead.)
 */
promisifySome(PubSub, PubSub.prototype, [
  'close',
  'createSubscription',
  'createTopic',
  'detachSubscription',
  'getSnapshots',
  'getSubscriptions',
  'getTopics',
]);<|MERGE_RESOLUTION|>--- conflicted
+++ resolved
@@ -26,11 +26,7 @@
 const v1 = require('./v1');
 
 import {promisifySome} from './util';
-<<<<<<< HEAD
-import {Schema, SchemaType, ICreateSchemaRequest, SchemaViews, ISchema} from './schema';
-=======
 import {Schema, SchemaType, ICreateSchemaRequest, SchemaViews} from './schema';
->>>>>>> 11f96126
 import {Snapshot} from './snapshot';
 import {
   Subscription,
@@ -788,11 +784,7 @@
    * }
    */
   async *listSchemas(
-<<<<<<< HEAD
-    view: google.pubsub.v1.SchemaView = SchemaViews.Full,
-=======
     view: google.pubsub.v1.SchemaView = SchemaViews.Basic,
->>>>>>> 11f96126
     options?: CallOptions
   ): AsyncIterable<google.pubsub.v1.ISchema> {
     const client = await this.getSchemaClient_();
