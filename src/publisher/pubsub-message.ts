/*!
 * Copyright 2021 Google LLC
 *
 * Licensed under the Apache License, Version 2.0 (the "License");
 * you may not use this file except in compliance with the License.
 * You may obtain a copy of the License at
 *
 *      http://www.apache.org/licenses/LICENSE-2.0
 *
 * Unless required by applicable law or agreed to in writing, software
 * distributed under the License is distributed on an "AS IS" BASIS,
 * WITHOUT WARRANTIES OR CONDITIONS OF ANY KIND, either express or implied.
 * See the License for the specific language governing permissions and
 * limitations under the License.
 */

import {google} from '../../protos/protos';
import * as tracing from '../telemetry-tracing';

/**
 * Strings are the only allowed values for keys and values in message attributes.
 */
export type Attributes = Record<string, string>;

/**
 * The basic {data, attributes} for a message to be published.
 */
export interface PubsubMessage
  extends google.pubsub.v1.IPubsubMessage,
    tracing.MessageWithAttributes {
  /**
   * If we've calculated the size of this message, it will be cached here.
   * This is done to avoid having to build up the attribute size over and over.
   *
   * This field should not be used outside of this library. Its implementation
   * may change, and it may disappear later.
   *
   * @private
   */
  calculatedSize?: number;

  // The following are here instead of inside an object (like subs) because we
  // don't get to control what these objects are. They come from grpc.

  /**
<<<<<<< HEAD
   * If telemetry is enabled, track the batch span.
   *
   * @private
   */
  telemetryBatching?: tracing.Span;

  /**
   * If telemetry is enabled, track the RPC send time span.
   *
   * @private
   */
  telemetryRpc?: tracing.Span;
=======
   * If tracing is enabled, track the batch span.
   *
   * @private
   */
  batchingSpan?: tracing.Span;

  /**
   * If tracing is enabled, track the RPC send time span.
   *
   * @private
   */
  rpcSpan?: tracing.Span;
>>>>>>> 2471c164
}

/**
 * Since we tag a fair number of extra things into messages sent to the Pub/Sub
 * server, this filters everything down to what needs to be sent. This should be
 * used right before gRPC calls.
 */
export function filterMessage(
  message: PubsubMessage
): google.pubsub.v1.IPubsubMessage {
  const filtered = {} as PubsubMessage;
  if (message.data) {
    filtered.data = message.data;
  }
  if (message.attributes) {
    filtered.attributes = message.attributes;
  }
  if (message.messageId) {
    filtered.messageId = message.messageId;
  }
  if (message.publishTime) {
    filtered.publishTime = message.publishTime;
  }
  if (message.orderingKey) {
    filtered.orderingKey = message.orderingKey;
  }
  return filtered;
}

/**
 * Precisely calculates the size of a message with optional `data` and
 * `attributes` fields. If a `data` field is present, its {@link Buffer#length}
 * member will be used. If `attributes` are present, each attribute's
 * key and value will be calculated for byte length.
 *
 * When the calculation is complete, the result will be stored in
 * `calculatedSize`. Since this calculation is generally only done
 * after the message has been handed off to this library, there shouldn't
 * be an issue with it being updated after the fact.
 *
 * This should not be used outside of this library. Its implementation
 * may change.
 *
 * @private
 */
export function calculateMessageSize(
  message: PubsubMessage | google.pubsub.v1.IPubsubMessage
) {
  // If it's not a PubsubMessage, we'll augment it into one.
  const msg = message as unknown as PubsubMessage;

  if (msg.calculatedSize !== undefined) {
    return msg.calculatedSize;
  }

  let size = 0;

  if (msg.data) {
    size += msg.data.length;
  }
  if (msg.attributes) {
    const attrs = msg.attributes;
    for (const key of Object.getOwnPropertyNames(attrs)) {
      const val = attrs[key] || '';
      size += Buffer.byteLength(key + val);
    }
  }

  msg.calculatedSize = size;
  return size;
}<|MERGE_RESOLUTION|>--- conflicted
+++ resolved
@@ -43,20 +43,6 @@
   // don't get to control what these objects are. They come from grpc.
 
   /**
-<<<<<<< HEAD
-   * If telemetry is enabled, track the batch span.
-   *
-   * @private
-   */
-  telemetryBatching?: tracing.Span;
-
-  /**
-   * If telemetry is enabled, track the RPC send time span.
-   *
-   * @private
-   */
-  telemetryRpc?: tracing.Span;
-=======
    * If tracing is enabled, track the batch span.
    *
    * @private
@@ -69,7 +55,6 @@
    * @private
    */
   rpcSpan?: tracing.Span;
->>>>>>> 2471c164
 }
 
 /**
