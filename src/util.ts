/*!
 * Copyright 2017 Google Inc. All Rights Reserved.
 *
 * Licensed under the Apache License, Version 2.0 (the "License");
 * you may not use this file except in compliance with the License.
 * You may obtain a copy of the License at
 *
 *      http://www.apache.org/licenses/LICENSE-2.0
 *
 * Unless required by applicable law or agreed to in writing, software
 * distributed under the License is distributed on an "AS IS" BASIS,
 * WITHOUT WARRANTIES OR CONDITIONS OF ANY KIND, either express or implied.
 * See the License for the specific language governing permissions and
 * limitations under the License.
 */

import {promisify} from '@google-cloud/promisify';

/**
 * This replaces usage of promisifyAll(), going forward. Instead of opting
 * some methods out, you will need to opt methods in. Additionally, this
<<<<<<< HEAD
 * function takes methods, not method names, to validate that they are
 * correct with TypeScript.
=======
 * function validates method names against the class using TypeScript,
 * to generate compile-time failures for misspellings and changes.
>>>>>>> fd275e23
 *
 * Future work in the library should all be Promise-first.
 *
 * @private
 */
<<<<<<< HEAD
export function promisifySome(class_: Function, methods: Function[]): void {
  methods.forEach(m => {
    class_.prototype[m.name] = promisify(m);
=======
export function promisifySome<T>(
  class_: Function,
  classProto: T,
  methods: (keyof T)[]
): void {
  methods.forEach(methodName => {
    // Do the same stream checks as promisifyAll().
    const m = classProto[methodName] as unknown as Function;
    classProto[methodName] = promisify(m);
>>>>>>> fd275e23
  });
}

export function noop() {}<|MERGE_RESOLUTION|>--- conflicted
+++ resolved
@@ -19,23 +19,13 @@
 /**
  * This replaces usage of promisifyAll(), going forward. Instead of opting
  * some methods out, you will need to opt methods in. Additionally, this
-<<<<<<< HEAD
- * function takes methods, not method names, to validate that they are
- * correct with TypeScript.
-=======
  * function validates method names against the class using TypeScript,
  * to generate compile-time failures for misspellings and changes.
->>>>>>> fd275e23
  *
  * Future work in the library should all be Promise-first.
  *
  * @private
  */
-<<<<<<< HEAD
-export function promisifySome(class_: Function, methods: Function[]): void {
-  methods.forEach(m => {
-    class_.prototype[m.name] = promisify(m);
-=======
 export function promisifySome<T>(
   class_: Function,
   classProto: T,
@@ -45,7 +35,6 @@
     // Do the same stream checks as promisifyAll().
     const m = classProto[methodName] as unknown as Function;
     classProto[methodName] = promisify(m);
->>>>>>> fd275e23
   });
 }
 
