/*!
 * Copyright 2014 Google Inc. All Rights Reserved.
 *
 * Licensed under the Apache License, Version 2.0 (the "License");
 * you may not use this file except in compliance with the License.
 * You may obtain a copy of the License at
 *
 *      http://www.apache.org/licenses/LICENSE-2.0
 *
 * Unless required by applicable law or agreed to in writing, software
 * distributed under the License is distributed on an "AS IS" BASIS,
 * WITHOUT WARRANTIES OR CONDITIONS OF ANY KIND, either express or implied.
 * See the License for the specific language governing permissions and
 * limitations under the License.
 */

import {promisifyAll} from '@google-cloud/promisify';
import * as is from 'is';

import * as util from './util';

const snakeCase = require('lodash.snakecase');

import {IAM} from './iam';
import {Snapshot} from './snapshot';
import {Subscriber} from './subscriber';
<<<<<<< HEAD
import { PubSub, Metadata } from '.';
import extend = require('extend');

/**
 * @see https://cloud.google.com/pubsub/docs/reference/rest/v1/projects.subscriptions#PushConfig
 */
export interface PushConfig {
  pushEndpoint: string;
  attributes?: {
    [key: string]: string;
  }
}

/**
 * @see https://developers.google.com/protocol-buffers/docs/reference/google.protobuf#google.protobuf.Duration
 */
export interface Duration {
  seconds: number;
  nanos: number;
}

/**
 * @see https://cloud.google.com/pubsub/docs/reference/rest/v1/projects.subscriptions
 */
export interface ISubscriptionMetadata {
  name: string;
  topic: string;
  pushConfig?: PushConfig;
  ackDeadlineSeconds?: number;
  retainAckedMessages?: boolean;
  labels?: {
    [key: string]: string;
  };
  expirationPolicy?: {
    ttl: string;
  }
}

export interface SubscriptionMetadataRaw extends ISubscriptionMetadata {
  /**
   * Duration in seconds.
   */
  messageRetentionDuration?: number;
  pushEndpoint?: string;
}

export interface SubscriptionMetadata extends ISubscriptionMetadata {
  messageRetentionDuration?: Duration;
}
=======
import {PubSub} from '.';
>>>>>>> d4592b1e

/**
 * A Subscription object will give you access to your Cloud Pub/Sub
 * subscription.
 *
 * Subscriptions are sometimes retrieved when using various methods:
 *
 * - {@link Pubsub#getSubscriptions}
 * - {@link Topic#getSubscriptions}
 * - {@link Topic#createSubscription}
 *
 * Subscription objects may be created directly with:
 *
 * - {@link Topic#subscription}
 *
 * All Subscription objects are instances of an
 * [EventEmitter](http://nodejs.org/api/events.html). The subscription will pull
 * for messages automatically as long as there is at least one listener assigned
 * for the `message` event.
 *
 * By default Subscription objects allow you to process 100 messages at the same
 * time. You can fine tune this value by adjusting the
 * `options.flowControl.maxMessages` option.
 *
 * Subscription objects handle ack management, by automatically extending the
 * ack deadline while the message is being processed, to then issue the ack or
 * nack of such message when the processing is done. **Note:** message
 * redelivery is still possible.
 *
 * @class
 *
 * @param {PubSub} pubsub PubSub object.
 * @param {string} name The name of the subscription.
 * @param {object} [options] See a
 *     [Subscription
 * resource](https://cloud.google.com/pubsub/docs/reference/rest/v1/projects.subscriptions)
 * @param {object} [options.batching] Batch configurations for sending out
 *     Acknowledge and ModifyAckDeadline requests.
 * @param {number} [options.batching.maxMilliseconds] The maximum amount of time
 *     to buffer Acknowledge and ModifyAckDeadline requests. Default: 100.
 * @param {object} [options.flowControl] Flow control configurations for
 *     receiving messages. Note that these options do not persist across
 *     subscription instances.
 * @param {number} [options.flowControl.maxBytes] The maximum number of bytes
 *     in un-acked messages to allow before the subscription pauses incoming
 *     messages. Defaults to 20% of free memory.
 * @param {number} [options.flowControl.maxMessages] The maximum number of
 *     un-acked messages to allow before the subscription pauses incoming
 *     messages. Default: 100.
 * @param {number} [options.maxConnections] Use this to limit the number of
 *     connections to be used when sending and receiving messages. Default: 5.
 *
 * @example
 * const {PubSub} = require('@google-cloud/pubsub');
 * const pubsub = new PubSub();
 *
 * //-
 * // From {@link PubSub#getSubscriptions}:
 * //-
 * pubsub.getSubscriptions((err, subscriptions) => {
 *   // `subscriptions` is an array of Subscription objects.
 * });
 *
 * //-
 * // From {@link Topic#getSubscriptions}:
 * //-
 * const topic = pubsub.topic('my-topic');
 * topic.getSubscriptions((err, subscriptions) => {
 *   // `subscriptions` is an array of Subscription objects.
 * });
 *
 * //-
 * // From {@link Topic#createSubscription}:
 * //-
 * const topic = pubsub.topic('my-topic');
 * topic.createSubscription('new-subscription', (err, subscription) => {
 *   // `subscription` is a Subscription object.
 * });
 *
 * //-
 * // From {@link Topic#subscription}:
 * //-
 * const topic = pubsub.topic('my-topic');
 * const subscription = topic.subscription('my-subscription');
 * // `subscription` is a Subscription object.
 *
 * //-
 * // Once you have obtained a subscription object, you may begin to register
 * // listeners. This will automatically trigger pulling for messages.
 * //-
 *
 * // Register an error handler.
 * subscription.on('error', (err) => {});
 *
 * // Register a listener for `message` events.
 * function onMessage(message) {
 *   // Called every time a message is received.
 *
 *   // message.id = ID of the message.
 *   // message.ackId = ID used to acknowledge the message receival.
 *   // message.data = Contents of the message.
 *   // message.attributes = Attributes of the message.
 *   // message.timestamp = Timestamp when Pub/Sub received the message.
 *
 *   // Ack the message:
 *   // message.ack();
 *
 *   // This doesn't ack the message, but allows more messages to be retrieved
 *   // if your limit was hit or if you don't want to ack the message.
 *   // message.nack();
 * }
 * subscription.on('message', onMessage);
 *
 * // Remove the listener from receiving `message` events.
 * subscription.removeListener('message', onMessage);
 */
export class Subscription extends Subscriber {
  // tslint:disable-next-line variable-name
  Promise?: PromiseConstructor;
  pubsub: PubSub;
  projectId: string;
  create!: Function;
  iam: IAM;
  name: string;
  metadata;
  constructor(pubsub: PubSub, name: string, options) {
    options = options || {};
    super(options);
    if (pubsub.Promise) {
      this.Promise = pubsub.Promise;
    }
    this.pubsub = pubsub;
    this.projectId = pubsub.projectId;
    this.request = pubsub.request.bind(pubsub);
    this.name = Subscription.formatName_(pubsub.projectId, name);
    if (options.topic) {
      this.create = pubsub.createSubscription.bind(pubsub, options.topic, name);
    }
    /**
     * [IAM (Identity and Access
     * Management)](https://cloud.google.com/pubsub/access_control) allows you
     * to set permissions on individual resources and offers a wider range of
     * roles: editor, owner, publisher, subscriber, and viewer. This gives you
     * greater flexibility and allows you to set more fine-grained access
     * control.
     *
     * *The IAM access control features described in this document are Beta,
     * including the API methods to get and set IAM policies, and to test IAM
     * permissions. Cloud Pub/Sub's use of IAM features is not covered by
     * any SLA or deprecation policy, and may be subject to
     * backward-incompatible changes.*
     *
     * @name Subscription#iam
     * @mixes IAM
     *
     * @see [Access Control Overview]{@link https://cloud.google.com/pubsub/access_control}
     * @see [What is Cloud IAM?]{@link https://cloud.google.com/iam/}
     *
     * @example
     * //-
     * // Get the IAM policy for your subscription.
     * //-
     * subscription.iam.getPolicy((err, policy) => {
     *   console.log(policy);
     * });
     *
     * //-
     * // If the callback is omitted, we'll return a Promise.
     * //-
     * subscription.iam.getPolicy().then((data) => {
     *   const policy = data[0];
     *   const apiResponse = data[1];
     * });
     */
    this.iam = new IAM(pubsub, this.name);
  }
  /**
   * @typedef {array} CreateSnapshotResponse
   * @property {Snapshot} 0 The new {@link Snapshot}.
   * @property {object} 1 The full API response.
   */
  /**
   * @callback CreateSnapshotCallback
   * @param {?Error} err Request error, if any.
   * @param {Snapshot} snapshot The new {@link Snapshot}.
   * @param {object} apiResponse The full API response.
   */
  /**
   * Create a snapshot with the given name.
   *
   * @param {string} name Name of the snapshot.
   * @param {object} [gaxOpts] Request configuration options, outlined
   *     here: https://googleapis.github.io/gax-nodejs/CallSettings.html.
   * @param {CreateSnapshotCallback} [callback] Callback function.
   * @returns {Promise<CreateSnapshotResponse>}
   *
   * @example
   * const {PubSub} = require('@google-cloud/pubsub');
   * const pubsub = new PubSub();
   *
   * const topic = pubsub.topic('my-topic');
   * const subscription = topic.subscription('my-subscription');
   *
   * const callback = (err, snapshot, apiResponse) => {
   *   if (!err) {
   *     // The snapshot was created successfully.
   *   }
   * };
   *
   * subscription.createSnapshot('my-snapshot', callback);
   *
   * //-
   * // If the callback is omitted, we'll return a Promise.
   * //-
   * subscription.createSnapshot('my-snapshot').then((data) => {
   *   const snapshot = data[0];
   *   const apiResponse = data[1];
   * });
   */
  createSnapshot(name, gaxOpts, callback) {
    if (!is.string(name)) {
      throw new Error('A name is required to create a snapshot.');
    }
    if (is.fn(gaxOpts)) {
      callback = gaxOpts;
      gaxOpts = {};
    }
    const snapshot = this.snapshot(name);
    const reqOpts = {
      name: snapshot.name,
      subscription: this.name,
    };
    this.request(
        {
          client: 'SubscriberClient',
          method: 'createSnapshot',
          reqOpts,
          gaxOpts,
        },
        (err, resp) => {
          if (err) {
            callback(err, null, resp);
            return;
          }
          snapshot.metadata = resp;
          callback(null, snapshot, resp);
        });
  }
  /**
   * Delete the subscription. Pull requests from the current subscription will
   * be errored once unsubscription is complete.
   *
   * @see [Subscriptions: delete API Documentation]{@link https://cloud.google.com/pubsub/docs/reference/rest/v1/projects.subscriptions/delete}
   *
   * @param {object} [gaxOpts] Request configuration options, outlined
   *     here: https://googleapis.github.io/gax-nodejs/CallSettings.html.
   * @param {function} [callback] The callback function.
   * @param {?error} callback.err An error returned while making this
   *     request.
   * @param {object} callback.apiResponse Raw API response.
   *
   * @example
   * const {PubSub} = require('@google-cloud/pubsub');
   * const pubsub = new PubSub();
   *
   * const topic = pubsub.topic('my-topic');
   * const subscription = topic.subscription('my-subscription');
   *
   * subscription.delete((err, apiResponse) => {});
   *
   * //-
   * // If the callback is omitted, we'll return a Promise.
   * //-
   * subscription.delete().then((data) => {
   *   const apiResponse = data[0];
   * });
   */
  delete(gaxOpts?, callback?) {
    if (is.fn(gaxOpts)) {
      callback = gaxOpts;
      gaxOpts = {};
    }
    callback = callback || util.noop;
    const reqOpts = {
      subscription: this.name,
    };
    this.request(
        {
          client: 'SubscriberClient',
          method: 'deleteSubscription',
          reqOpts,
          gaxOpts,
        },
        (err, resp) => {
          if (!err) {
            this.removeAllListeners();
            this.close();
          }
          callback(err, resp);
        });
  }
  /**
   * @typedef {array} SubscriptionExistsResponse
   * @property {boolean} 0 Whether the subscription exists
   */
  /**
   * @callback SubscriptionExistsCallback
   * @param {?Error} err Request error, if any.
   * @param {boolean} exists Whether the subscription exists.
   */
  /**
   * Check if a subscription exists.
   *
   * @param {SubscriptionExistsCallback} [callback] Callback function.
   * @returns {Promise<SubscriptionExistsResponse>}
   *
   * @example
   * const {PubSub} = require('@google-cloud/pubsub');
   * const pubsub = new PubSub();
   *
   * const topic = pubsub.topic('my-topic');
   * const subscription = topic.subscription('my-subscription');
   *
   * subscription.exists((err, exists) => {});
   *
   * //-
   * // If the callback is omitted, we'll return a Promise.
   * //-
   * subscription.exists().then((data) => {
   *   const exists = data[0];
   * });
   */
  exists(callback) {
    this.getMetadata(err => {
      if (!err) {
        callback(null, true);
        return;
      }
      if (err.code === 5) {
        callback(null, false);
        return;
      }
      callback(err);
    });
  }
  /**
   * @typedef {array} GetSubscriptionResponse
   * @property {Subscription} 0 The {@link Subscription}.
   * @property {object} 1 The full API response.
   */
  /**
   * @callback GetSubscriptionCallback
   * @param {?Error} err Request error, if any.
   * @param {Subscription} subscription The {@link Subscription}.
   * @param {object} apiResponse The full API response.
   */
  /**
   * Get a subscription if it exists.
   *
   * @param {object} [gaxOpts] Request configuration options, outlined
   *     here: https://googleapis.github.io/gax-nodejs/CallSettings.html.
   * @param {boolean} [gaxOpts.autoCreate=false] Automatically create the
   *     subscription if it does not already exist.
   * @param {GetSubscriptionCallback} [callback] Callback function.
   * @returns {Promise<GetSubscriptionResponse>}
   *
   * @example
   * const {PubSub} = require('@google-cloud/pubsub');
   * const pubsub = new PubSub();
   *
   * const topic = pubsub.topic('my-topic');
   * const subscription = topic.subscription('my-subscription');
   *
   * subscription.get((err, subscription, apiResponse) => {
   *   // The `subscription` data has been populated.
   * });
   *
   * //-
   * // If the callback is omitted, we'll return a Promise.
   * //-
   * subscription.get().then((data) => {
   *   const subscription = data[0];
   *   const apiResponse = data[1];
   * });
   */
  get(gaxOpts, callback) {
    if (is.fn(gaxOpts)) {
      callback = gaxOpts;
      gaxOpts = {};
    }
    const autoCreate = !!gaxOpts.autoCreate && is.fn(this.create);
    delete gaxOpts.autoCreate;
    this.getMetadata(gaxOpts, (err, apiResponse) => {
      if (!err) {
        callback(null, this, apiResponse);
        return;
      }
      if (err.code !== 5 || !autoCreate) {
        callback(err, null, apiResponse);
        return;
      }
      this.create(gaxOpts, callback);
    });
  }
  /**
   * @typedef {array} GetSubscriptionMetadataResponse
   * @property {object} 0 The full API response.
   */
  /**
   * @callback GetSubscriptionMetadataCallback
   * @param {?Error} err Request error, if any.
   * @param {object} apiResponse The full API response.
   */
  /**
   * Fetches the subscriptions metadata.
   *
   * @param {object} [gaxOpts] Request configuration options, outlined
   *     here: https://googleapis.github.io/gax-nodejs/CallSettings.html.
   * @param {GetSubscriptionMetadataCallback} [callback] Callback function.
   * @returns {Promise<GetSubscriptionMetadataResponse>}
   *
   * @example
   * const {PubSub} = require('@google-cloud/pubsub');
   * const pubsub = new PubSub();
   *
   * const topic = pubsub.topic('my-topic');
   * const subscription = topic.subscription('my-subscription');
   *
   * subscription.getMetadata((err, apiResponse) => {
   *   if (err) {
   *     // Error handling omitted.
   *   }
   * });
   *
   * //-
   * // If the callback is omitted, we'll return a Promise.
   * //-
   * subscription.getMetadata().then((data) => {
   *   const apiResponse = data[0];
   * });
   */
  getMetadata(gaxOpts?, callback?) {
    if (is.fn(gaxOpts)) {
      callback = gaxOpts;
      gaxOpts = {};
    }
    const reqOpts = {
      subscription: this.name,
    };
    this.request(
        {
          client: 'SubscriberClient',
          method: 'getSubscription',
          reqOpts,
          gaxOpts,
        },
        (err, apiResponse) => {
          if (!err) {
            this.metadata = apiResponse;
          }
          callback(err, apiResponse);
        });
  }
  /**
   * @typedef {array} ModifyPushConfigResponse
   * @property {object} 0 The full API response.
   */
  /**
   * @callback ModifyPushConfigCallback
   * @param {?Error} err Request error, if any.
   * @param {object} apiResponse The full API response.
   */
  /**
   * Modify the push config for the subscription.
   *
   * @param {object} config The push config.
   * @param {string} config.pushEndpoint A URL locating the endpoint to which
   *     messages should be published.
   * @param {object} config.attributes [PushConfig attributes](https://cloud.google.com/pubsub/docs/reference/rpc/google.pubsub.v1#google.pubsub.v1.PushConfig).
   * @param {object} [gaxOpts] Request configuration options, outlined
   *     here: https://googleapis.github.io/gax-nodejs/CallSettings.html.
   * @param {ModifyPushConfigCallback} [callback] Callback function.
   * @returns {Promise<ModifyPushConfigResponse>}
   *
   * @example
   * const {PubSub} = require('@google-cloud/pubsub');
   * const pubsub = new PubSub();
   *
   * const topic = pubsub.topic('my-topic');
   * const subscription = topic.subscription('my-subscription');
   *
   * const pushConfig = {
   *   pushEndpoint: 'https://mydomain.com/push',
   *   attributes: {
   *     key: 'value'
   *   }
   * };
   *
   * subscription.modifyPushConfig(pushConfig, (err, apiResponse) => {
   *   if (err) {
   *     // Error handling omitted.
   *   }
   * });
   *
   * //-
   * // If the callback is omitted, we'll return a Promise.
   * //-
   * subscription.modifyPushConfig(pushConfig).then((data) => {
   *   const apiResponse = data[0];
   * });
   */
  modifyPushConfig(config, gaxOpts, callback) {
    if (is.fn(gaxOpts)) {
      callback = gaxOpts;
      gaxOpts = {};
    }
    const reqOpts = {
      subscription: this.name,
      pushConfig: config,
    };
    this.request(
        {
          client: 'SubscriberClient',
          method: 'modifyPushConfig',
          reqOpts,
          gaxOpts,
        },
        callback);
  }
  /**
   * @typedef {array} SeekResponse
   * @property {object} 0 The full API response.
   */
  /**
   * @callback SeekCallback
   * @param {?Error} err Request error, if any.
   * @param {object} apiResponse The full API response.
   */
  /**
   * Seeks an existing subscription to a point in time or a given snapshot.
   *
   * @param {string|date} snapshot The point to seek to. This will accept the
   *     name of the snapshot or a Date object.
   * @param {object} [gaxOpts] Request configuration options, outlined
   *     here: https://googleapis.github.io/gax-nodejs/CallSettings.html.
   * @param {SeekCallback} [callback] Callback function.
   * @returns {Promise<SeekResponse>}
   *
   * @example
   * const callback = (err, resp) => {
   *   if (!err) {
   *     // Seek was successful.
   *   }
   * };
   *
   * subscription.seek('my-snapshot', callback);
   *
   * //-
   * // Alternatively, to specify a certain point in time, you can provide a
   * Date
   * // object.
   * //-
   * const date = new Date('October 21 2015');
   *
   * subscription.seek(date, callback);
   */
  seek(snapshot, gaxOpts, callback) {
    if (is.fn(gaxOpts)) {
      callback = gaxOpts;
      gaxOpts = {};
    }

    interface ReqOpts {
      subscription?: string;
      snapshot?: string;
      time?: Date;
    }
    const reqOpts: ReqOpts = {
      subscription: this.name,
    };

    if (is.string(snapshot)) {
      reqOpts.snapshot = Snapshot.formatName_(this.pubsub.projectId, snapshot);
    } else if (is.date(snapshot)) {
      reqOpts.time = snapshot;
    } else {
      throw new Error('Either a snapshot name or Date is needed to seek to.');
    }
    this.request(
        {
          client: 'SubscriberClient',
          method: 'seek',
          reqOpts,
          gaxOpts,
        },
        callback);
  }
  /**
   * @typedef {array} SetSubscriptionMetadataResponse
   * @property {object} 0 The full API response.
   */
  /**
   * @callback SetSubscriptionMetadataCallback
   * @param {?Error} err Request error, if any.
   * @param {object} apiResponse The full API response.
   */
  /**
   * Update the subscription object.
   *
   * @param {object} metadata The subscription metadata.
   * @param {object} [gaxOpts] Request configuration options, outlined
   *     here: https://googleapis.github.io/gax-nodejs/CallSettings.html.
   * @param {SetSubscriptionMetadataCallback} [callback] Callback function.
   * @returns {Promise<SetSubscriptionMetadataResponse>}
   *
   * @example
   * const metadata = {
   *   key: 'value'
   * };
   *
   * subscription.setMetadata(metadata, (err, apiResponse) => {
   *   if (err) {
   *     // Error handling omitted.
   *   }
   * });
   *
   * //-
   * // If the callback is omitted, we'll return a Promise.
   * //-
   * subscription.setMetadata(metadata).then((data) => {
   *   const apiResponse = data[0];
   * });
   */
  setMetadata(metadata, gaxOpts?, callback?) {
    if (is.fn(gaxOpts)) {
      callback = gaxOpts;
      gaxOpts = {};
    }
    const subscription = Subscription.formatMetadata_(metadata);
    const fields = Object.keys(subscription).map(snakeCase);
    subscription.name = this.name;
    const reqOpts = {
      subscription,
      updateMask: {
        paths: fields,
      },
    };
    this.request(
        {
          client: 'SubscriberClient',
          method: 'updateSubscription',
          reqOpts,
          gaxOpts,
        },
        callback);
  }
  /**
   * Create a Snapshot object. See {@link Subscription#createSnapshot} to
   * create a snapshot.
   *
   * @throws {Error} If a name is not provided.
   *
   * @param {string} name The name of the snapshot.
   * @returns {Snapshot}
   *
   * @example
   * const snapshot = subscription.snapshot('my-snapshot');
   */
  snapshot(name: string) {
    return this.pubsub.snapshot.call(this, name);
  }
  /*!
   * Formats Subscription metadata.
   *
   * @private
   */
  static formatMetadata_(metadata: SubscriptionMetadataRaw) {
    let formatted = {} as SubscriptionMetadata;

    if (metadata.messageRetentionDuration) {
      formatted.retainAckedMessages = true;
      formatted.messageRetentionDuration = {
        seconds: metadata.messageRetentionDuration,
        nanos: 0,
      };
      delete metadata.messageRetentionDuration;
      delete metadata.retainAckedMessages;
    }

    if (metadata.pushEndpoint) {
      formatted.pushConfig = {
        pushEndpoint: metadata.pushEndpoint,
      };
      delete metadata.pushEndpoint;
    }

    formatted = extend(true, formatted, metadata);


    return formatted;
  }
  /*!
   * Format the name of a subscription. A subscription's full name is in the
   * format of projects/{projectId}/subscriptions/{subName}.
   *
   * @private
   */
  static formatName_(projectId: string, name: string) {
    // Simple check if the name is already formatted.
    if (name.indexOf('/') > -1) {
      return name;
    }
    return 'projects/' + projectId + '/subscriptions/' + name;
  }
}

/*! Developer Documentation
 *
 * All async methods (except for streams) will return a Promise in the event
 * that a callback is omitted.
 */
promisifyAll(Subscription, {
  exclude: ['snapshot'],
});<|MERGE_RESOLUTION|>--- conflicted
+++ resolved
@@ -24,8 +24,7 @@
 import {IAM} from './iam';
 import {Snapshot} from './snapshot';
 import {Subscriber} from './subscriber';
-<<<<<<< HEAD
-import { PubSub, Metadata } from '.';
+import {PubSub, Metadata} from '.';
 import extend = require('extend');
 
 /**
@@ -33,9 +32,7 @@
  */
 export interface PushConfig {
   pushEndpoint: string;
-  attributes?: {
-    [key: string]: string;
-  }
+  attributes?: {[key: string]: string;};
 }
 
 /**
@@ -49,21 +46,17 @@
 /**
  * @see https://cloud.google.com/pubsub/docs/reference/rest/v1/projects.subscriptions
  */
-export interface ISubscriptionMetadata {
+export interface TSubscriptionMetadata {
   name: string;
   topic: string;
   pushConfig?: PushConfig;
   ackDeadlineSeconds?: number;
   retainAckedMessages?: boolean;
-  labels?: {
-    [key: string]: string;
-  };
-  expirationPolicy?: {
-    ttl: string;
-  }
+  labels?: {[key: string]: string;};
+  expirationPolicy?: {ttl: string;};
 }
 
-export interface SubscriptionMetadataRaw extends ISubscriptionMetadata {
+export interface SubscriptionMetadataRaw extends TSubscriptionMetadata {
   /**
    * Duration in seconds.
    */
@@ -71,12 +64,9 @@
   pushEndpoint?: string;
 }
 
-export interface SubscriptionMetadata extends ISubscriptionMetadata {
+export interface SubscriptionMetadata extends TSubscriptionMetadata {
   messageRetentionDuration?: Duration;
 }
-=======
-import {PubSub} from '.';
->>>>>>> d4592b1e
 
 /**
  * A Subscription object will give you access to your Cloud Pub/Sub
