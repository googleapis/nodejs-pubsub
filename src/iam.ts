/*!
 * Copyright 2014 Google Inc. All Rights Reserved.
 *
 * Licensed under the Apache License, Version 2.0 (the "License");
 * you may not use this file except in compliance with the License.
 * You may obtain a copy of the License at
 *
 *      http://www.apache.org/licenses/LICENSE-2.0
 *
 * Unless required by applicable law or agreed to in writing, software
 * distributed under the License is distributed on an "AS IS" BASIS,
 * WITHOUT WARRANTIES OR CONDITIONS OF ANY KIND, either express or implied.
 * See the License for the specific language governing permissions and
 * limitations under the License.
 */

/*!
 * @module pubsub/iam
 */

import {promisifyAll} from '@google-cloud/promisify';
<<<<<<< HEAD
import { PubSub } from '.';
import { CallOptions } from 'google-gax';
=======
import * as arrify from 'arrify';
import {CallOptions} from 'google-gax';
import * as is from 'is';
import * as r from 'request';

import {PubSub} from '.';
>>>>>>> d4592b1e

/**
 * @callback GetPolicyCallback
 * @param {?Error} err Request error, if any.
 * @param {object} acl The policy.
 * @param {object} apiResponse The full API response.
 */
export interface GetPolicyCallback {
  (err?: Error|null, acl?: Policy|null, apiResponse?: object): void;
}

/**
 * @callback SetPolicyCallback
 * @param {?Error} err Request error, if any.
 * @param {object} acl The policy.
 * @param {object} apiResponse The full API response.
 */
export interface SetPolicyCallback {
  (err?: Error|null, acl?: Policy|null, apiResponse?: object): void;
}

/**
 * @typedef {array} SetPolicyResponse
 * @property {object} 0 The policy.
 * @property {object} 1 The full API response.
 */
export type SetPolicyResponse = [Policy, object];

/**
 * @typedef {array} GetPolicyResponse
 * @property {object} 0 The policy.
 * @property {object} 1 The full API response.
 */
export type GetPolicyResponse = [Policy, object];

/**
 * @typedef {array} TestIamPermissionsResponse
 * @property {object[]} 0 A subset of permissions that the caller is allowed.
 * @property {object} 1 The full API response.
 */
export type TestIamPermissionsResponse = [object[], object];

/**
 * @callback TestIamPermissionsCallback
 * @param {?Error} err Request error, if any.
 * @param {object[]} permissions A subset of permissions that the caller is allowed.
 * @param {object} apiResponse The full API response.
 */
export interface TestIamPermissionsCallback {
  (err?: Error|null, permissions?: {[key: string]: boolean}|null, apiResponse?: object): void;
}

/**
 * @see https://cloud.google.com/pubsub/docs/reference/rest/v1/Policy#Expr
 */
export interface Expr {
  expression: string;
  title: string;
  description: string;
  location: string;
}

/**
 * @see https://cloud.google.com/pubsub/docs/reference/rest/v1/Policy#Binding
 */
export interface Binding {
  role: string;
  members: string[];
  condition?: Expr;
}

/**
 * @see https://cloud.google.com/pubsub/docs/reference/rest/v1/Policy
 */
export interface Policy {
  /**
   * @deprecated
   */
  version?: number;
  etag?: string;
  bindings: Binding[];
}

/**
 * [IAM (Identity and Access
 * Management)](https://cloud.google.com/pubsub/access_control) allows you to
 * set permissions on invidual resources and offers a wider range of roles:
 * editor, owner, publisher, subscriber, and viewer. This gives you greater
 * flexibility and allows you to set more fine-grained access control.
 *
 * For example:
 *   * Grant access on a per-topic or per-subscription basis, rather than for
 *     the whole Cloud project.
 *   * Grant access with limited capabilities, such as to only publish messages
 *     to a topic, or to only to consume messages from a subscription, but not
 *     to delete the topic or subscription.
 *
 *
 * *The IAM access control features described in this document are Beta,
 * including the API methods to get and set IAM policies, and to test IAM
 * permissions. Cloud Pub/Sub's use of IAM features is not covered by any
 * SLA or deprecation policy, and may be subject to backward-incompatible
 * changes.*
 *
 * @constructor Iam
 * @mixin
 * @param {PubSub} pubsub PubSub Object.
 * @param {string} id The name of the topic or subscription.
 *
 * @see [Access Control Overview]{@link https://cloud.google.com/pubsub/access_control}
 * @see [What is Cloud IAM?]{@link https://cloud.google.com/iam/}
 *
 * @example
 * const {PubSub} = require('@google-cloud/pubsub');
 * const pubsub = new PubSub();
 *
 * const topic = pubsub.topic('my-topic');
 * // topic.iam
 *
 * const subscription = pubsub.subscription('my-subscription');
 * // subscription.iam
 */
export class IAM {
  // tslint:disable-next-line variable-name
  Promise?: PromiseConstructor;
  pubsub: PubSub;
  request: typeof PubSub.prototype.request;
  id: string;

  constructor(pubsub: PubSub, id: string) {
    if (pubsub.Promise) {
      this.Promise = pubsub.Promise;
    }
    this.pubsub = pubsub;
    this.request = pubsub.request.bind(pubsub);
    this.id = id;
  }

  /**
   * Get the IAM policy
   *
   * @param {object} [gaxOptions] Request configuration options, outlined
   *     here: https://googleapis.github.io/gax-nodejs/CallSettings.html.
   * @param {GetPolicyCallback} [callback] Callback function.
   * @returns {Promise<GetPolicyResponse>}
   *
   * @see [Topics: getIamPolicy API Documentation]{@link https://cloud.google.com/pubsub/docs/reference/rest/v1/projects.topics/getIamPolicy}
   * @see [Subscriptions: getIamPolicy API Documentation]{@link https://cloud.google.com/pubsub/docs/reference/rest/v1/projects.subscriptions/getIamPolicy}
   *
   * @example
   * const {PubSub} = require('@google-cloud/pubsub');
   * const pubsub = new PubSub();
   *
   * const topic = pubsub.topic('my-topic');
   * const subscription = topic.subscription('my-subscription');
   *
   * topic.iam.getPolicy(function(err, policy, apiResponse) {});
   *
   * subscription.iam.getPolicy(function(err, policy, apiResponse) {});
   *
   * //-
   * // If the callback is omitted, we'll return a Promise.
   * //-
   * topic.iam.getPolicy().then(function(data) {
   *   const policy = data[0];
   *   const apiResponse = data[1];
   * });
   */
  getPolicy(gaxOpts?: CallOptions): Promise<GetPolicyCallback>;
  getPolicy(callback: GetPolicyCallback): void;
  getPolicy(gaxOpts: CallOptions, callback: GetPolicyCallback): void;
  getPolicy(
      gaxOptsOrCallback?: CallOptions|GetPolicyCallback,
      callback?: GetPolicyCallback): Promise<GetPolicyCallback>|void {
    const gaxOpts =
        typeof gaxOptsOrCallback === 'object' ? gaxOptsOrCallback : {};
    callback =
        typeof gaxOptsOrCallback === 'function' ? gaxOptsOrCallback : callback;

    const reqOpts = {
      resource: this.id,
    };

<<<<<<< HEAD
    this.request<Policy>(
      {
        client: 'SubscriberClient',
        method: 'getIamPolicy',
        reqOpts: reqOpts,
        gaxOpts: gaxOpts,
      },
      callback!
    );
=======
    this.request(
        {
          client: 'SubscriberClient',
          method: 'getIamPolicy',
          reqOpts,
          gaxOpts,
        },
        callback!);
>>>>>>> d4592b1e
  }

  /**
   * Set the IAM policy
   *
   * @throws {Error} If no policy is provided.
   *
   * @param {object} policy The [policy](https://cloud.google.com/pubsub/docs/reference/rest/Shared.Types/Policy).
   * @param {array} [policy.bindings] Bindings associate members with roles.
   * @param {Array<object>} [policy.rules] Rules to be applied to the policy.
   * @param {string} [policy.etag] Etags are used to perform a read-modify-write.
   * @param {object} [gaxOptions] Request configuration options, outlined
   *     here: https://googleapis.github.io/gax-nodejs/CallSettings.html.
   * @param {SetPolicyCallback} callback Callback function.
   * @returns {Promise<SetPolicyResponse>}
   *
   * @see [Topics: setIamPolicy API Documentation]{@link https://cloud.google.com/pubsub/docs/reference/rest/v1/projects.topics/setIamPolicy}
   * @see [Subscriptions: setIamPolicy API Documentation]{@link https://cloud.google.com/pubsub/docs/reference/rest/v1/projects.subscriptions/setIamPolicy}
   * @see [Policy]{@link https://cloud.google.com/pubsub/docs/reference/rest/v1/Policy}
   *
   * @example
   * const {PubSub} = require('@google-cloud/pubsub');
   * const pubsub = new PubSub();
   *
   * const topic = pubsub.topic('my-topic');
   * const subscription = topic.subscription('my-subscription');
   *
   * const myPolicy = {
   *   bindings: [
   *     {
   *       role: 'roles/pubsub.subscriber',
   *       members:
   * ['serviceAccount:myotherproject@appspot.gserviceaccount.com']
   *     }
   *   ]
   * };
   *
   * topic.iam.setPolicy(myPolicy, function(err, policy, apiResponse) {});
   *
   * subscription.iam.setPolicy(myPolicy, function(err, policy, apiResponse)
   * {});
   *
   * //-
   * // If the callback is omitted, we'll return a Promise.
   * //-
   * topic.iam.setPolicy(myPolicy).then(function(data) {
   *   const policy = data[0];
   *   const apiResponse = data[1];
   * });
   */
  setPolicy(policy: Policy, gaxOpts?: CallOptions): Promise<SetPolicyResponse>;
  setPolicy(policy: Policy, gaxOpts: CallOptions, callback: SetPolicyCallback):
      void;
  setPolicy(policy: Policy, callback: SetPolicyCallback): void;
  setPolicy(
      policy: Policy, gaxOptsOrCallback?: CallOptions|SetPolicyCallback,
      callback?: SetPolicyCallback): Promise<SetPolicyResponse>|void {
    if (!(typeof policy === 'object')) {
      throw new Error('A policy object is required.');
    }

    const gaxOpts =
        typeof gaxOptsOrCallback === 'object' ? gaxOptsOrCallback : {};
    callback =
        typeof gaxOptsOrCallback === 'function' ? gaxOptsOrCallback : callback;

    const reqOpts = {
      resource: this.id,
      policy,
    };

    this.request(
        {
          client: 'SubscriberClient',
          method: 'setIamPolicy',
          reqOpts,
          gaxOpts,
        },
        callback!);
  }

  /**
   * Test a set of permissions for a resource.
   *
   * Permissions with wildcards such as `*` or `storage.*` are not allowed.
   *
   * @throws {Error} If permissions are not provided.
   *
   * @param {string|string[]} permissions The permission(s) to test for.
   * @param {object} [gaxOptions] Request configuration options, outlined
   *     here: https://googleapis.github.io/gax-nodejs/CallSettings.html.
   * @param {TestIamPermissionsCallback} [callback] Callback function.
   * @returns {Promise<TestIamPermissionsResponse>}
   *
   * @see [Topics: testIamPermissions API Documentation]{@link https://cloud.google.com/pubsub/docs/reference/rest/v1/projects.topics/testIamPermissions}
   * @see [Subscriptions: testIamPermissions API Documentation]{@link https://cloud.google.com/pubsub/docs/reference/rest/v1/projects.subscriptions/testIamPermissions}
   * @see [Permissions Reference]{@link https://cloud.google.com/pubsub/access_control#permissions}
   *
   * @example
   * const {PubSub} = require('@google-cloud/pubsub');
   * const pubsub = new PubSub();
   *
   * const topic = pubsub.topic('my-topic');
   * const subscription = topic.subscription('my-subscription');
   *
   * //-
   * // Test a single permission.
   * //-
   * const test = 'pubsub.topics.update';
   *
   * topic.iam.testPermissions(test, function(err, permissions, apiResponse) {
   *   console.log(permissions);
   *   // {
   *   //   "pubsub.topics.update": true
   *   // }
   * });
   *
   * //-
   * // Test several permissions at once.
   * //-
   * const tests = [
   *   'pubsub.subscriptions.consume',
   *   'pubsub.subscriptions.update'
   * ];
   *
   * subscription.iam.testPermissions(tests, function(err, permissions) {
   *   console.log(permissions);
   *   // {
   *   //   "pubsub.subscriptions.consume": true,
   *   //   "pubsub.subscriptions.update": false
   *   // }
   * });
   *
   * //-
   * // If the callback is omitted, we'll return a Promise.
   * //-
   * topic.iam.testPermissions(test).then(function(data) {
   *   const permissions = data[0];
   *   const apiResponse = data[1];
   * });
   */
  testPermissions(permissions: string|string[], gaxOpts?: CallOptions):
      Promise<TestIamPermissionsResponse>;
  testPermissions(
      permissions: string|string[], gaxOpts: CallOptions,
      callback: TestIamPermissionsCallback): void;
  testPermissions(
      permissions: string|string[], callback: TestIamPermissionsCallback): void;
  testPermissions(
      permissions: string|string[],
      gaxOptsOrCallback?: CallOptions|TestIamPermissionsCallback,
      callback?: TestIamPermissionsCallback):
      Promise<TestIamPermissionsResponse>|void {
    if (!Array.isArray(permissions) && !(typeof permissions === 'string')) {
      throw new Error('Permissions are required.');
    }

    const gaxOpts =
        typeof gaxOptsOrCallback === 'object' ? gaxOptsOrCallback : {};
    callback =
        typeof gaxOptsOrCallback === 'function' ? gaxOptsOrCallback : callback;

    const reqOpts = {
      resource: this.id,
      permissions: arrify(permissions),
    };

<<<<<<< HEAD
    this.request<PermissionsResponse>(
      {
        client: 'SubscriberClient',
        method: 'testIamPermissions',
        reqOpts: reqOpts,
        gaxOpts: gaxOpts,
      },
      function(err, resp) {
        if (err) {
          callback!(err, null, resp!);
          return;
        }

        const availablePermissions = arrify(resp!.permissions);
        const permissionHash = (permissions as string[]).reduce(function(acc, permission) {
          acc[permission] = availablePermissions.indexOf(permission) > -1;
          return acc;
        }, {} as {[key: string]: boolean});
        callback!(null, permissionHash, resp!);
      }
    );
=======
    this.request(
        {
          client: 'SubscriberClient',
          method: 'testIamPermissions',
          reqOpts,
          gaxOpts,
        },
        (err, resp) => {
          if (err) {
            callback!(err, null, resp);
            return;
          }
          const availablePermissions = arrify(resp.permissions);
          const permissionHash =
              (permissions as string[]).reduce((acc, permission) => {
                acc[permission] = availablePermissions.indexOf(permission) > -1;
                return acc;
              }, {} as {[key: string]: boolean});
          callback!(null, permissionHash, resp);
        });
>>>>>>> d4592b1e
  }
}

export interface PermissionsResponse {
  permissions: string|string[];
}

/*! Developer Documentation
 *
 * All async methods (except for streams) will return a Promise in the event
 * that a callback is omitted.
 */
promisifyAll(IAM);<|MERGE_RESOLUTION|>--- conflicted
+++ resolved
@@ -19,17 +19,12 @@
  */
 
 import {promisifyAll} from '@google-cloud/promisify';
-<<<<<<< HEAD
-import { PubSub } from '.';
-import { CallOptions } from 'google-gax';
-=======
 import * as arrify from 'arrify';
 import {CallOptions} from 'google-gax';
 import * as is from 'is';
 import * as r from 'request';
-
 import {PubSub} from '.';
->>>>>>> d4592b1e
+
 
 /**
  * @callback GetPolicyCallback
@@ -79,7 +74,8 @@
  * @param {object} apiResponse The full API response.
  */
 export interface TestIamPermissionsCallback {
-  (err?: Error|null, permissions?: {[key: string]: boolean}|null, apiResponse?: object): void;
+  (err?: Error|null, permissions?: {[key: string]: boolean}|null,
+   apiResponse?: object): void;
 }
 
 /**
@@ -213,18 +209,7 @@
       resource: this.id,
     };
 
-<<<<<<< HEAD
     this.request<Policy>(
-      {
-        client: 'SubscriberClient',
-        method: 'getIamPolicy',
-        reqOpts: reqOpts,
-        gaxOpts: gaxOpts,
-      },
-      callback!
-    );
-=======
-    this.request(
         {
           client: 'SubscriberClient',
           method: 'getIamPolicy',
@@ -232,7 +217,6 @@
           gaxOpts,
         },
         callback!);
->>>>>>> d4592b1e
   }
 
   /**
@@ -400,30 +384,7 @@
       permissions: arrify(permissions),
     };
 
-<<<<<<< HEAD
     this.request<PermissionsResponse>(
-      {
-        client: 'SubscriberClient',
-        method: 'testIamPermissions',
-        reqOpts: reqOpts,
-        gaxOpts: gaxOpts,
-      },
-      function(err, resp) {
-        if (err) {
-          callback!(err, null, resp!);
-          return;
-        }
-
-        const availablePermissions = arrify(resp!.permissions);
-        const permissionHash = (permissions as string[]).reduce(function(acc, permission) {
-          acc[permission] = availablePermissions.indexOf(permission) > -1;
-          return acc;
-        }, {} as {[key: string]: boolean});
-        callback!(null, permissionHash, resp!);
-      }
-    );
-=======
-    this.request(
         {
           client: 'SubscriberClient',
           method: 'testIamPermissions',
@@ -432,18 +393,18 @@
         },
         (err, resp) => {
           if (err) {
-            callback!(err, null, resp);
+            callback!(err, null, resp!);
             return;
           }
-          const availablePermissions = arrify(resp.permissions);
+
+          const availablePermissions = arrify(resp!.permissions);
           const permissionHash =
               (permissions as string[]).reduce((acc, permission) => {
                 acc[permission] = availablePermissions.indexOf(permission) > -1;
                 return acc;
               }, {} as {[key: string]: boolean});
-          callback!(null, permissionHash, resp);
+          callback!(null, permissionHash, resp!);
         });
->>>>>>> d4592b1e
   }
 }
 
