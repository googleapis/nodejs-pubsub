/*!
 * Copyright 2014 Google Inc. All Rights Reserved.
 *
 * Licensed under the Apache License, Version 2.0 (the "License");
 * you may not use this file except in compliance with the License.
 * You may obtain a copy of the License at
 *
 *      http://www.apache.org/licenses/LICENSE-2.0
 *
 * Unless required by applicable law or agreed to in writing, software
 * distributed under the License is distributed on an "AS IS" BASIS,
 * WITHOUT WARRANTIES OR CONDITIONS OF ANY KIND, either express or implied.
 * See the License for the specific language governing permissions and
 * limitations under the License.
 */

import {paginator} from '@google-cloud/paginator';
import {replaceProjectIdToken} from '@google-cloud/projectify';
import {promisifyAll} from '@google-cloud/promisify';
import * as extend from 'extend';
import {GoogleAuth} from 'google-auth-library';
import * as gax from 'google-gax';
import * as is from 'is';

const PKG = require('../../package.json');
const v1 = require('./v1');

import {Snapshot} from './snapshot';
import {Subscription, SubscriptionMetadata, SubscriptionMetadataRaw} from './subscription';
import {Topic} from './topic';
<<<<<<< HEAD
import { Readable } from 'stream';
import { CallOptions } from 'google-gax';
=======
import {Readable} from 'stream';
>>>>>>> d4592b1e

const opts = {} as gax.GrpcClientOptions;
const {grpc} = new gax.GrpcClient(opts);

/**
 * @type {string} - Project ID placeholder.
 * @private
 */
const PROJECT_ID_PLACEHOLDER = '{{projectId}}';

// tslint:disable-next-line:no-any
export type Metadata = any;

/**
 * @typedef {array} CreateTopicResponse
 * @property {Topic} 0 The new {@link Topic}.
 * @property {object} 1 The full API response.
 */
export type CreateTopicResponse = [Topic, object];

/**
 * @callback CreateTopicCallback
 * @param {?Error} err Request error, if any.
 * @param {Topic} topic The new {@link Topic}.
 * @param {object} apiResponse The full API response.
 */
export interface CreateTopicCallback {
  (err?: Error | null, topic?: Topic | null, apiResponse?: object): void;
}

export type Client = 'PublisherClient' | 'SubscriberClient';

export interface RequestConfig {
  client: Client;
  method: string;
  reqOpts?: object;
  gaxOpts?: CallOptions;
}

export interface GetClientConfig {
  client: Client;
  method?: string;
}

export interface RequestCallback<TResponse> {
  (err?: Error|null, res?: TResponse|null): void;
}

/**
 * @typedef {array} CreateSubscriptionResponse
 * @property {Subscription} 0 The new {@link Subscription}.
 * @property {object} 1 The full API response.
 */
export type CreateSubscriptionResponse = [Subscription, object];

/**
 * @callback CreateSubscriptionCallback
 * @param {?Error} err Request error, if any.
 * @param {Subscription} subscription The new {@link Subscription}.
 * @param {object} apiResponse The full API response.
 */
export interface CreateSubscriptionCallback {
  (err?: Error|null, subscription?: Subscription|null, apiResponse?: object): void;
}

export interface CreateSubscriptionOptions extends SubscriptionMetadata {
  flowControl?: {
    maxBytes?: number;
    maxMessages?: number;
  };
  gaxOpts?: CallOptions;
}

/**
 * Callback function to PubSub.getClient_().
 * @internal
 */
interface GetClientCallback {
  /**
   * @param err - Error, if any.
   * @param gaxClient - The gax client specified in RequestConfig.client.
   *                    Typed any since it's importing Javascript source.
   */
  // tslint:disable-next-line:no-any
  (err: Error|null, gaxClient?: any): void;
}

/**
 * @typedef {object} ClientConfig
 * @property {string} [projectId] The project ID from the Google Developer's
 *     Console, e.g. 'grape-spaceship-123'. We will also check the environment
 *     variable `GCLOUD_PROJECT` for your project ID. If your app is running in
 *     an environment which supports {@link
 * https://cloud.google.com/docs/authentication/production#providing_credentials_to_your_application
 * Application Default Credentials}, your project ID will be detected
 * automatically.
 * @property {string} [keyFilename] Full path to the a .json, .pem, or .p12 key
 *     downloaded from the Google Developers Console. If you provide a path to a
 *     JSON file, the `projectId` option above is not necessary. NOTE: .pem and
 *     .p12 require you to specify the `email` option as well.
 * @property {string} [apiEndpoint] The `apiEndpoint` from options will set the
 *     host. If not set, the `PUBSUB_EMULATOR_HOST` environment variable from
 *     the gcloud SDK is honored, otherwise the actual API endpoint will be
 *     used.
 * @property {string} [email] Account email address. Required when using a .pem
 *     or .p12 keyFilename.
 * @property {object} [credentials] Credentials object.
 * @property {string} [credentials.client_email]
 * @property {string} [credentials.private_key]
 * @property {boolean} [autoRetry=true] Automatically retry requests if the
 *     response is related to rate limits or certain intermittent server errors.
 *     We will exponentially backoff subsequent requests by default.
 * @property {number} [maxRetries=3] Maximum number of automatic retries
 *     attempted before returning the error.
 * @property {Constructor} [promise] Custom promise module to use instead of
 *     native Promises.
 */
/**
 * [Cloud Pub/Sub](https://developers.google.com/pubsub/overview) is a
 * reliable, many-to-many, asynchronous messaging service from Cloud
 * Platform.
 *
 * @class
 *
 * @see [Cloud Pub/Sub overview]{@link https://developers.google.com/pubsub/overview}
 *
 * @param {ClientConfig} [options] Configuration options.
 *
 * @example <caption>Import the client library</caption>
 * const {PubSub} = require('@google-cloud/pubsub');
 *
 * @example <caption>Create a client that uses <a
 * href="https://cloud.google.com/docs/authentication/production#providing_credentials_to_your_application">Application
 * Default Credentials (ADC)</a>:</caption> const pubsub = new PubSub();
 *
 * @example <caption>Create a client with <a
 * href="https://cloud.google.com/docs/authentication/production#obtaining_and_providing_service_account_credentials_manually">explicit
 * credentials</a>:</caption> const pubsub = new PubSub({ projectId:
 * 'your-project-id', keyFilename: '/path/to/keyfile.json'
 * });
 *
 * @example <caption>include:samples/quickstart.js</caption>
 * region_tag:pubsub_quickstart_create_topic
 * Full quickstart example:
 */
export class PubSub {
  options;
  isEmulator: boolean;
  api;
  auth: GoogleAuth;
  projectId: string;
  // tslint:disable-next-line variable-name
  Promise?: PromiseConstructor;
  getSubscriptionsStream = paginator.streamify('getSubscriptions') as() =>
                               Readable;
  getSnapshotsStream = paginator.streamify('getSnapshots') as() => Readable;
  getTopicsStream = paginator.streamify('getTopics') as() => Readable;

  constructor(options?) {
    options = options || {};
    // Determine what scopes are needed.
    // It is the union of the scopes on both clients.
    const clientClasses = [v1.SubscriberClient, v1.PublisherClient];
    const allScopes = {};
    for (const clientClass of clientClasses) {
      for (const scope of clientClass.scopes) {
        allScopes[scope] = true;
      }
    }
    this.options = Object.assign(
        {
          'grpc.keepalive_time_ms': 300000,
          'grpc.max_receive_message_length': 20000001,
          libName: 'gccl',
          libVersion: PKG.version,
          scopes: Object.keys(allScopes),
        },
        options);
    /**
     * @name PubSub#isEmulator
     * @type {boolean}
     */
    this.isEmulator = false;
    this.determineBaseUrl_();
    this.api = {};
    this.auth = new GoogleAuth(this.options);
    this.projectId = this.options.projectId || PROJECT_ID_PLACEHOLDER;
    if (this.options.promise) {
      this.Promise = this.options.promise;
    }
  }
  /**
   * Options for creating a subscription.
   *
   * See a [Subscription
   * resource](https://cloud.google.com/pubsub/docs/reference/rest/v1/projects.subscriptions).
   *
   * @typedef {object} CreateSubscriptionRequest
   * @property {object} [flowControl] Flow control configurations for
   *     receiving messages. Note that these options do not persist across
   *     subscription instances.
   * @property {number} [flowControl.maxBytes] The maximum number of bytes
   *     in un-acked messages to allow before the subscription pauses incoming
   *     messages. Defaults to 20% of free memory.
   * @property {number} [flowControl.maxMessages=Infinity] The maximum number
   *     of un-acked messages to allow before the subscription pauses incoming
   *     messages.
   * @property {object} [gaxOpts] Request configuration options, outlined
   *     here: https://googleapis.github.io/gax-nodejs/CallSettings.html.
   * @property {number|date} [messageRetentionDuration] Set this to override
   *     the default duration of 7 days. This value is expected in seconds.
   *     Acceptable values are in the range of 10 minutes and 7 days.
   * @property {string} [pushEndpoint] A URL to a custom endpoint that
   *     messages should be pushed to.
   * @property {boolean} [retainAckedMessages=false] If set, acked messages
   *     are retained in the subscription's backlog for the length of time
   *     specified by `options.messageRetentionDuration`.
   */
  /**
   * Create a subscription to a topic.
   *
   * @see [Subscriptions: create API Documentation]{@link https://cloud.google.com/pubsub/docs/reference/rest/v1/projects.subscriptions/create}
   * @see {@link Topic#createSubscription}
   *
   * @throws {Error} If a Topic instance or topic name is not provided.
   * @throws {Error} If a subscription name is not provided.
   *
   * @param {Topic|string} topic The Topic to create a
   *     subscription to.
   * @param {string} name The name of the subscription.
   * @param {CreateSubscriptionRequest} [options] See a
   *     [Subscription
   * resource](https://cloud.google.com/pubsub/docs/reference/rest/v1/projects.subscriptions).
   * @param {CreateSubscriptionCallback} [callback] Callback function.
   * @returns {Promise<CreateSubscriptionResponse>}
   *
   * @example <caption>Subscribe to a topic.</caption>
   * const {PubSub} = require('@google-cloud/pubsub');
   * const pubsub = new PubSub();
   *
   * const topic = 'messageCenter';
   * const name = 'newMessages';
   *
   * const callback = function(err, subscription, apiResponse) {};
   *
   * pubsub.createSubscription(topic, name, callback);
   *
   * @example <caption>If the callback is omitted, we'll return a
   * Promise.</caption> pubsub.createSubscription(topic,
   * name).then(function(data) { const subscription = data[0]; const apiResponse
   * = data[1];
   * });
   */
  createSubscription(topic: Topic|string, name: string, options?: CreateSubscriptionOptions): Promise<CreateSubscriptionResponse>;
  createSubscription(topic: Topic|string, name: string, options: CreateSubscriptionOptions, callback: CreateSubscriptionCallback): void;
  createSubscription(topic: Topic|string, name: string, callback: CreateSubscriptionCallback): void;
  createSubscription(topic: Topic|string, name: string, optionsOrCallback?: CreateSubscriptionOptions|CreateSubscriptionCallback, callback?: CreateSubscriptionCallback): Promise<CreateSubscriptionResponse>|void {
    if (!is.string(topic) && !(topic instanceof Topic)) {
      throw new Error('A Topic is required for a new subscription.');
    }
    if (!is.string(name)) {
      throw new Error('A subscription name is required.');
    }
    if (typeof topic === 'string') {
      topic = this.topic(topic);
    }
    let options = typeof optionsOrCallback === 'object' ? optionsOrCallback : {} as CreateSubscriptionOptions;
    callback = typeof optionsOrCallback === 'function' ? optionsOrCallback : callback;

    // Make a deep copy of options to not pollute caller object.
    options = extend(true, {}, options);

    const gaxOpts = options.gaxOpts;
    const flowControl = options.flowControl;
    delete options.gaxOpts;
    delete options.flowControl;

    const metadata = Subscription.formatMetadata_(options as SubscriptionMetadataRaw);

    let subscriptionCtorOptions = flowControl ? {flowControl} : {};
    subscriptionCtorOptions = Object.assign(subscriptionCtorOptions, metadata);
    const subscription = this.subscription(name, subscriptionCtorOptions);

    const reqOpts = Object.assign(metadata, {
      topic: topic.name,
      name: subscription.name,
    });

    this.request(
<<<<<<< HEAD
      {
        client: 'SubscriberClient',
        method: 'createSubscription',
        reqOpts: reqOpts,
        gaxOpts: gaxOpts,
      },
      function(err, resp) {
        if (err) {
          callback!(err, null, resp!);
          return;
        }
        subscription.metadata = resp;
        callback!(null, subscription, resp!);
      }
    );
=======
        {
          client: 'SubscriberClient',
          method: 'createSubscription',
          reqOpts,
          gaxOpts: options.gaxOpts,
        },
        (err, resp) => {
          if (err) {
            callback(err, null, resp);
            return;
          }
          subscription.metadata = resp;
          callback(null, subscription, resp);
        });
>>>>>>> d4592b1e
  }

  /**
   * Create a topic with the given name.
   *
   * @see [Topics: create API Documentation]{@link https://cloud.google.com/pubsub/docs/reference/rest/v1/projects.topics/create}
   *
   * @param {string} name Name of the topic.
   * @param {object} [gaxOpts] Request configuration options, outlined
   *     here: https://googleapis.github.io/gax-nodejs/CallSettings.html.
   * @param {CreateTopicCallback} [callback] Callback function.
   * @returns {Promise<CreateTopicResponse>}
   *
   * @example
   * const {PubSub} = require('@google-cloud/pubsub');
   * const pubsub = new PubSub();
   *
   * pubsub.createTopic('my-new-topic', function(err, topic, apiResponse) {
   *   if (!err) {
   *     // The topic was created successfully.
   *   }
   * });
   *
   * //-
   * // If the callback is omitted, we'll return a Promise.
   * //-
   * pubsub.createTopic('my-new-topic').then(function(data) {
   *   const topic = data[0];
   *   const apiResponse = data[1];
   * });
   */
  createTopic(name: string, gaxOpts: CallOptions): Promise<CreateTopicResponse>;
  createTopic(name: string, gaxOpts: CallOptions, callback?: CreateTopicCallback): void;
  createTopic(name: string, callback: CreateTopicCallback): void;
  createTopic(name: string, gaxOptsOrCallback?: CallOptions|CreateTopicCallback, callback?: CreateTopicCallback): Promise<CreateTopicResponse>|void {
    const topic = this.topic(name);
    const reqOpts = {
      name: topic.name,
    };
<<<<<<< HEAD

    const gaxOpts = typeof gaxOptsOrCallback === 'object' ? gaxOptsOrCallback : {};
    callback = typeof gaxOptsOrCallback === 'function' ? gaxOptsOrCallback : callback;

    this.request<Metadata>(
      {
        client: 'PublisherClient',
        method: 'createTopic',
        reqOpts: reqOpts,
        gaxOpts: gaxOpts,
      },
      function(err, resp) {
        if (err) {
          callback!(err, null, resp);
          return;
        }
        topic.metadata = resp;
        callback!(null, topic, resp);
      }
    );
=======
    if (is.fn(gaxOpts)) {
      callback = gaxOpts;
      gaxOpts = {};
    }
    this.request(
        {
          client: 'PublisherClient',
          method: 'createTopic',
          reqOpts,
          gaxOpts,
        },
        (err, resp) => {
          if (err) {
            callback(err, null, resp);
            return;
          }
          topic.metadata = resp;
          callback(null, topic, resp);
        });
>>>>>>> d4592b1e
  }
  /**
   * Determine the appropriate endpoint to use for API requests, first trying
   * the local `apiEndpoint` parameter. If the `apiEndpoint` parameter is null
   * we try Pub/Sub emulator environment variable (PUBSUB_EMULATOR_HOST),
   * otherwise the default JSON API.
   *
   * @private
   */
  determineBaseUrl_() {
    const apiEndpoint = this.options.apiEndpoint;
    if (!apiEndpoint && !process.env.PUBSUB_EMULATOR_HOST) {
      return;
    }
    const baseUrl = apiEndpoint || process.env.PUBSUB_EMULATOR_HOST;
    const leadingProtocol = new RegExp('^https*://');
    const trailingSlashes = new RegExp('/*$');
    const baseUrlParts = baseUrl.replace(leadingProtocol, '')
                             .replace(trailingSlashes, '')
                             .split(':');
    this.options.servicePath = baseUrlParts[0];
    this.options.port = baseUrlParts[1];
    this.options.sslCreds = grpc.credentials.createInsecure();
    this.isEmulator = true;
  }
  /**
   * Query object for listing snapshots.
   *
   * @typedef {object} GetSnapshotsRequest
   * @property {boolean} [autoPaginate=true] Have pagination handled
   *     automatically.
   * @property {object} [options.gaxOpts] Request configuration options, outlined
   *     here: https://googleapis.github.io/gax-nodejs/CallSettings.html.
   * @property {number} [options.pageSize] Maximum number of results to return.
   * @property {string} [options.pageToken] Page token.
   */
  /**
   * @typedef {array} GetSnapshotsResponse
   * @property {Snapshot[]} 0 Array of {@link Snapshot} instances.
   * @property {object} 1 The full API response.
   */
  /**
   * @callback GetSnapshotsCallback
   * @param {?Error} err Request error, if any.
   * @param {Snapshot[]} snapshots Array of {@link Snapshot} instances.
   * @param {object} apiResponse The full API response.
   */
  /**
   * Get a list of snapshots.
   *
   * @param {GetSnapshotsRequest} [query] Query object for listing snapshots.
   * @param {GetSnapshotsCallback} [callback] Callback function.
   * @returns {Promise<GetSnapshotsResponse>}
   *
   * @example
   * const {PubSub} = require('@google-cloud/pubsub');
   * const pubsub = new PubSub();
   *
   * pubsub.getSnapshots(function(err, snapshots) {
   *   if (!err) {
   *     // snapshots is an array of Snapshot objects.
   *   }
   * });
   *
   * //-
   * // If the callback is omitted, we'll return a Promise.
   * //-
   * pubsub.getSnapshots().then(function(data) {
   *   const snapshots = data[0];
   * });
   */
  getSnapshots(options?, callback?) {
    const self = this;
    if (is.fn(options)) {
      callback = options;
      options = {};
    }
    const reqOpts = Object.assign(
        {
          project: 'projects/' + this.projectId,
        },
        options);
    delete reqOpts.gaxOpts;
    delete reqOpts.autoPaginate;
    const gaxOpts = Object.assign(
        {
          autoPaginate: options.autoPaginate,
        },
        options.gaxOpts);
    this.request(
        {
          client: 'SubscriberClient',
          method: 'listSnapshots',
          reqOpts,
          gaxOpts,
        },
        // tslint:disable-next-line only-arrow-functions
        function() {
          const snapshots = arguments[1];
          if (snapshots) {
            arguments[1] = snapshots.map(snapshot => {
              const snapshotInstance = self.snapshot(snapshot.name);
              snapshotInstance.metadata = snapshot;
              return snapshotInstance;
            });
          }
          callback.apply(null, arguments);
        });
  }
  /**
   * Query object for listing subscriptions.
   *
   * @typedef {object} GetSubscriptionsRequest
   * @property {boolean} [autoPaginate=true] Have pagination handled
   *     automatically.
   * @property {object} [options.gaxOpts] Request configuration options, outlined
   *     here: https://googleapis.github.io/gax-nodejs/CallSettings.html.
   * @property {number} [options.pageSize] Maximum number of results to return.
   * @property {string} [options.pageToken] Page token.
   * @param {string|Topic} options.topic - The name of the topic to
   *     list subscriptions from.
   */
  /**
   * @typedef {array} GetSubscriptionsResponse
   * @property {Subscription[]} 0 Array of {@link Subscription} instances.
   * @property {object} 1 The full API response.
   */
  /**
   * @callback GetSubscriptionsCallback
   * @param {?Error} err Request error, if any.
   * @param {Subscription[]} subscriptions Array of {@link Subscription} instances.
   * @param {object} apiResponse The full API response.
   */
  /**
   * Get a list of the subscriptions registered to all of your project's topics.
   * You may optionally provide a query object as the first argument to
   * customize the response.
   *
   * Your provided callback will be invoked with an error object if an API error
   * occurred or an array of {@link Subscription} objects.
   *
   * To get subscriptions for a topic, see {@link Topic}.
   *
   * @see [Subscriptions: list API Documentation]{@link https://cloud.google.com/pubsub/docs/reference/rest/v1/projects.subscriptions/list}
   *
   * @param {GetSubscriptionsRequest} [query] Query object for listing subscriptions.
   * @param {GetSubscriptionsCallback} [callback] Callback function.
   * @returns {Promise<GetSubscriptionsResponse>}
   *
   * @example
   * const {PubSub} = require('@google-cloud/pubsub');
   * const pubsub = new PubSub();
   *
   * pubsub.getSubscriptions(function(err, subscriptions) {
   *   if (!err) {
   *     // subscriptions is an array of Subscription objects.
   *   }
   * });
   *
   * //-
   * // If the callback is omitted, we'll return a Promise.
   * //-
   * pubsub.getSubscriptions().then(function(data) {
   *   const subscriptions = data[0];
   * });
   */
  getSubscriptions(options, callback?) {
    const self = this;
    if (is.fn(options)) {
      callback = options;
      options = {};
    }
    let topic = options.topic;
    if (topic) {
      if (!(topic instanceof Topic)) {
        topic = this.topic(topic);
      }
      return topic.getSubscriptions(options, callback);
    }
    const reqOpts = Object.assign({}, options);
    reqOpts.project = 'projects/' + this.projectId;
    delete reqOpts.gaxOpts;
    delete reqOpts.autoPaginate;
    const gaxOpts = Object.assign(
        {
          autoPaginate: options.autoPaginate,
        },
        options.gaxOpts);
    this.request(
        {
          client: 'SubscriberClient',
          method: 'listSubscriptions',
          reqOpts,
          gaxOpts,
        },
        // tslint:disable-next-line only-arrow-functions
        function() {
          const subscriptions = arguments[1];
          if (subscriptions) {
            arguments[1] = subscriptions.map(sub => {
              const subscriptionInstance = self.subscription(sub.name);
              subscriptionInstance.metadata = sub;
              return subscriptionInstance;
            });
          }
          callback.apply(null, arguments);
        });
  }
  /**
   * Query object for listing topics.
   *
   * @typedef {object} GetTopicsRequest
   * @property {boolean} [autoPaginate=true] Have pagination handled
   *     automatically.
   * @property {object} [options.gaxOpts] Request configuration options, outlined
   *     here: https://googleapis.github.io/gax-nodejs/CallSettings.html.
   * @property {number} [options.pageSize] Maximum number of results to return.
   * @property {string} [options.pageToken] Page token.
   */
  /**
   * @typedef {array} GetTopicsResponse
   * @property {Topic[]} 0 Array of {@link Topic} instances.
   * @property {object} 1 The full API response.
   */
  /**
   * @callback GetTopicsCallback
   * @param {?Error} err Request error, if any.
   * @param {Topic[]} topics Array of {@link Topic} instances.
   * @param {object} apiResponse The full API response.
   */
  /**
   * Get a list of the topics registered to your project. You may optionally
   * provide a query object as the first argument to customize the response.
   *
   * @see [Topics: list API Documentation]{@link https://cloud.google.com/pubsub/docs/reference/rest/v1/projects.topics/list}
   *
   * @param {GetTopicsRequest} [query] Query object for listing topics.
   * @param {GetTopicsCallback} [callback] Callback function.
   * @returns {Promise<GetTopicsResponse>}
   *
   * @example
   * const {PubSub} = require('@google-cloud/pubsub');
   * const pubsub = new PubSub();
   *
   * pubsub.getTopics(function(err, topics) {
   *   if (!err) {
   *     // topics is an array of Topic objects.
   *   }
   * });
   *
   * //-
   * // Customize the query.
   * //-
   * pubsub.getTopics({
   *   pageSize: 3
   * }, function(err, topics) {});
   *
   * //-
   * // If the callback is omitted, we'll return a Promise.
   * //-
   * pubsub.getTopics().then(function(data) {
   *   const topics = data[0];
   * });
   */
  getTopics(options, callback?) {
    const self = this;
    if (is.fn(options)) {
      callback = options;
      options = {};
    }
    const reqOpts = Object.assign(
        {
          project: 'projects/' + this.projectId,
        },
        options);
    delete reqOpts.gaxOpts;
    delete reqOpts.autoPaginate;
    const gaxOpts = Object.assign(
        {
          autoPaginate: options.autoPaginate,
        },
        options.gaxOpts);
    this.request(
        {
          client: 'PublisherClient',
          method: 'listTopics',
          reqOpts,
          gaxOpts,
        },
        // tslint:disable-next-line only-arrow-functions
        function() {
          const topics = arguments[1];
          if (topics) {
            arguments[1] = topics.map(topic => {
              const topicInstance = self.topic(topic.name);
              topicInstance.metadata = topic;
              return topicInstance;
            });
          }
          callback.apply(null, arguments);
        });
  }
  /**
   * Get the PubSub client object.
   *
   * @private
   *
   * @param {object} config Configuration object.
   * @param {object} config.gaxOpts GAX options.
   * @param {function} config.method The gax method to call.
   * @param {object} config.reqOpts Request options.
   * @param {function} [callback] The callback function.
   */
  getClient_(config: GetClientConfig, callback: GetClientCallback) {
    const hasProjectId =
        this.projectId && this.projectId !== PROJECT_ID_PLACEHOLDER;
    if (!hasProjectId && !this.isEmulator) {
      this.auth.getProjectId((err, projectId) => {
        if (err) {
          callback(err);
          return;
        }
        this.projectId = projectId!;
        this.getClient_(config, callback);
      });
      return;
    }
    let gaxClient = this.api[config.client];
    if (!gaxClient) {
      // Lazily instantiate client.
      gaxClient = new v1[config.client](this.options);
      this.api[config.client] = gaxClient;
    }
    callback(null, gaxClient);
  }
  /**
   * Funnel all API requests through this method, to be sure we have a project
   * ID.
   *
   * @private
   *
   * @param {object} config Configuration object.
   * @param {object} config.gaxOpts GAX options.
   * @param {function} config.method The gax method to call.
   * @param {object} config.reqOpts Request options.
   * @param {function} [callback] The callback function.
   */
  request<TResponse = {}>(config: RequestConfig, callback: RequestCallback<TResponse>) {
    const self = this;
    this.getClient_(config, (err, client) => {
      if (err) {
        callback(err);
        return;
      }
      let reqOpts = extend(true, {}, config.reqOpts);
      reqOpts = replaceProjectIdToken(reqOpts, self.projectId);
      client[config.method](reqOpts, config.gaxOpts, callback);
    });
  }
  /**
   * Create a Snapshot object. See {@link Subscription#createSnapshot} to
   * create a snapshot.
   *
   * @throws {Error} If a name is not provided.
   *
   * @param {string} name The name of the snapshot.
   * @returns {Snapshot} A {@link Snapshot} instance.
   *
   * @example
   * const {PubSub} = require('@google-cloud/pubsub');
   * const pubsub = new PubSub();
   *
   * const snapshot = pubsub.snapshot('my-snapshot');
   */
  snapshot(name: string) {
    if (!is.string(name)) {
      throw new Error('You must supply a valid name for the snapshot.');
    }
    return new Snapshot(this, name);
  }
  /**
   * Create a Subscription object. This command by itself will not run any API
   * requests. You will receive a {@link Subscription} object,
   * which will allow you to interact with a subscription.
   *
   * @throws {Error} If subscription name is omitted.
   *
   * @param {string} name - Name of the subscription.
   * @param {object=} options - Configuration object.
   * @param {object} options.flowControl - Flow control configurations for
   *     receiving messages. Note that these options do not persist across
   *     subscription instances.
   * @param {number} options.flowControl.maxBytes - The maximum number of bytes
   *     in un-acked messages to allow before the subscription pauses incoming
   *     messages. Defaults to 20% of free memory.
   * @param {number} options.flowControl.maxMessages - The maximum number of
   *     un-acked messages to allow before the subscription pauses incoming
   *     messages. Default: Infinity.
   * @param {number} options.maxConnections - Use this to limit the number of
   *     connections to be used when sending and receiving messages. Default: 5.
   * @returns {Subscription} A {@link Subscription} instance.
   *
   * @example
   * const {PubSub} = require('@google-cloud/pubsub');
   * const pubsub = new PubSub();
   *
   * const subscription = pubsub.subscription('my-subscription');
   *
   * // Register a listener for `message` events.
   * subscription.on('message', function(message) {
   *   // Called every time a message is received.
   *   // message.id = ID of the message.
   *   // message.ackId = ID used to acknowledge the message receival.
   *   // message.data = Contents of the message.
   *   // message.attributes = Attributes of the message.
   *   // message.publishTime = Timestamp when Pub/Sub received the message.
   * });
   */
  subscription(name: string, options?) {
    if (!name) {
      throw new Error('A name must be specified for a subscription.');
    }
    return new Subscription(this, name, options);
  }
  /**
   * Create a Topic object. See {@link PubSub#createTopic} to create a topic.
   *
   * @throws {Error} If a name is not provided.
   *
   * @param {string} name The name of the topic.
   * @returns {Topic} A {@link Topic} instance.
   *
   * @example
   * const {PubSub} = require('@google-cloud/pubsub');
   * const pubsub = new PubSub();
   *
   * const topic = pubsub.topic('my-topic');
   */
  topic(name: string) {
    if (!name) {
      throw new Error('A name must be specified for a topic.');
    }
    return new Topic(this, name);
  }
}

/**
 * Get a list of the {@link Snapshot} objects as a readable object stream.
 *
 * @method PubSub#getSnapshotsStream
 * @param {GetSnapshotsRequest} [options] Configuration object. See
 *     {@link PubSub#getSnapshots} for a complete list of options.
 * @returns {ReadableStream} A readable stream of {@link Snapshot} instances.
 *
 * @example
 * const {PubSub} = require('@google-cloud/pubsub');
 * const pubsub = new PubSub();
 *
 * pubsub.getSnapshotsStream()
 *   .on('error', console.error)
 *   .on('data', function(snapshot) {
 *     // snapshot is a Snapshot object.
 *   })
 *   .on('end', function() {
 *     // All snapshots retrieved.
 *   });
 *
 * //-
 * // If you anticipate many results, you can end a stream early to prevent
 * // unnecessary processing and API requests.
 * //-
 * pubsub.getSnapshotsStream()
 *   .on('data', function(snapshot) {
 *     this.end();
 *   });
 */

/**
 * Get a list of the {@link Subscription} objects registered to all of
 * your project's topics as a readable object stream.
 *
 * @method PubSub#getSubscriptionsStream
 * @param {GetSubscriptionsRequest} [options] Configuration object. See
 *     {@link PubSub#getSubscriptions} for a complete list of options.
 * @returns {ReadableStream} A readable stream of {@link Subscription} instances.
 *
 * @example
 * const {PubSub} = require('@google-cloud/pubsub');
 * const pubsub = new PubSub();
 *
 * pubsub.getSubscriptionsStream()
 *   .on('error', console.error)
 *   .on('data', function(subscription) {
 *     // subscription is a Subscription object.
 *   })
 *   .on('end', function() {
 *     // All subscriptions retrieved.
 *   });
 *
 * //-
 * // If you anticipate many results, you can end a stream early to prevent
 * // unnecessary processing and API requests.
 * //-
 * pubsub.getSubscriptionsStream()
 *   .on('data', function(subscription) {
 *     this.end();
 *   });
 */

/**
 * Get a list of the {module:pubsub/topic} objects registered to your project as
 * a readable object stream.
 *
 * @method PubSub#getTopicsStream
 * @param {GetTopicsRequest} [options] Configuration object. See
 *     {@link PubSub#getTopics} for a complete list of options.
 * @returns {ReadableStream} A readable stream of {@link Topic} instances.
 *
 * @example
 * const {PubSub} = require('@google-cloud/pubsub');
 * const pubsub = new PubSub();
 *
 * pubsub.getTopicsStream()
 *   .on('error', console.error)
 *   .on('data', function(topic) {
 *     // topic is a Topic object.
 *   })
 *   .on('end', function() {
 *     // All topics retrieved.
 *   });
 *
 * //-
 * // If you anticipate many results, you can end a stream early to prevent
 * // unnecessary processing and API requests.
 * //-
 * pubsub.getTopicsStream()
 *   .on('data', function(topic) {
 *     this.end();
 *   });
 */

/*! Developer Documentation
 *
 * These methods can be agto-paginated.
 */
paginator.extend(PubSub, ['getSnapshots', 'getSubscriptions', 'getTopics']);

/*! Developer Documentation
 *
 * All async methods (except for streams) will return a Promise in the event
 * that a callback is omitted.
 */
promisifyAll(PubSub, {
  exclude: ['request', 'snapshot', 'subscription', 'topic'],
});

export {Subscription, Topic};

/**
 * The default export of the `@google-cloud/pubsub` package is the
 * {@link PubSub} class.
 *
 * See {@link PubSub} and {@link ClientConfig} for client methods and
 * configuration options.
 *
 * @module {PubSub} @google-cloud/pubsub
 * @alias nodejs-pubsub
 *
 * @example <caption>Install the client library with <a
 * href="https://www.npmjs.com/">npm</a>:</caption> npm install --save
 * @google-cloud/pubsub
 *
 * @example <caption>Import the client library</caption>
 * const {PubSub} = require('@google-cloud/pubsub');
 *
 * @example <caption>Create a client that uses <a
 * href="https://cloud.google.com/docs/authentication/production#providing_credentials_to_your_application">Application
 * Default Credentials (ADC)</a>:</caption> const pubsub = new PubSub();
 *
 * @example <caption>Create a client with <a
 * href="https://cloud.google.com/docs/authentication/production#obtaining_and_providing_service_account_credentials_manually">explicit
 * credentials</a>:</caption> const pubsub = new PubSub({ projectId:
 * 'your-project-id', keyFilename: '/path/to/keyfile.json'
 * });
 *
 * @example <caption>include:samples/quickstart.js</caption>
 * region_tag:pubsub_quickstart_create_topic
 * Full quickstart example:
 */

/**
 * @name PubSub.v1
 * @see v1.PublisherClient
 * @see v1.SubscriberClient
 * @type {object}
 * @property {constructor} PublisherClient
 *     Reference to {@link v1.PublisherClient}.
 * @property {constructor} SubscriberClient
 *     Reference to {@link v1.SubscriberClient}.
 */

/**
 * @name module:@google-cloud/pubsub.v1
 * @see v1.PublisherClient
 * @see v1.SubscriberClient
 * @type {object}
 * @property {constructor} PublisherClient
 *     Reference to {@link v1.PublisherClient}.
 * @property {constructor} SubscriberClient
 *     Reference to {@link v1.SubscriberClient}.
 */
module.exports.v1 = v1;<|MERGE_RESOLUTION|>--- conflicted
+++ resolved
@@ -28,12 +28,8 @@
 import {Snapshot} from './snapshot';
 import {Subscription, SubscriptionMetadata, SubscriptionMetadataRaw} from './subscription';
 import {Topic} from './topic';
-<<<<<<< HEAD
-import { Readable } from 'stream';
-import { CallOptions } from 'google-gax';
-=======
+import {CallOptions} from 'google-gax';
 import {Readable} from 'stream';
->>>>>>> d4592b1e
 
 const opts = {} as gax.GrpcClientOptions;
 const {grpc} = new gax.GrpcClient(opts);
@@ -61,10 +57,10 @@
  * @param {object} apiResponse The full API response.
  */
 export interface CreateTopicCallback {
-  (err?: Error | null, topic?: Topic | null, apiResponse?: object): void;
+  (err?: Error|null, topic?: Topic|null, apiResponse?: object): void;
 }
 
-export type Client = 'PublisherClient' | 'SubscriberClient';
+export type Client = 'PublisherClient'|'SubscriberClient';
 
 export interface RequestConfig {
   client: Client;
@@ -96,14 +92,12 @@
  * @param {object} apiResponse The full API response.
  */
 export interface CreateSubscriptionCallback {
-  (err?: Error|null, subscription?: Subscription|null, apiResponse?: object): void;
+  (err?: Error|null, subscription?: Subscription|null,
+   apiResponse?: object): void;
 }
 
 export interface CreateSubscriptionOptions extends SubscriptionMetadata {
-  flowControl?: {
-    maxBytes?: number;
-    maxMessages?: number;
-  };
+  flowControl?: {maxBytes?: number; maxMessages?: number;};
   gaxOpts?: CallOptions;
 }
 
@@ -287,10 +281,20 @@
    * = data[1];
    * });
    */
-  createSubscription(topic: Topic|string, name: string, options?: CreateSubscriptionOptions): Promise<CreateSubscriptionResponse>;
-  createSubscription(topic: Topic|string, name: string, options: CreateSubscriptionOptions, callback: CreateSubscriptionCallback): void;
-  createSubscription(topic: Topic|string, name: string, callback: CreateSubscriptionCallback): void;
-  createSubscription(topic: Topic|string, name: string, optionsOrCallback?: CreateSubscriptionOptions|CreateSubscriptionCallback, callback?: CreateSubscriptionCallback): Promise<CreateSubscriptionResponse>|void {
+  createSubscription(
+      topic: Topic|string, name: string,
+      options?: CreateSubscriptionOptions): Promise<CreateSubscriptionResponse>;
+  createSubscription(
+      topic: Topic|string, name: string, options: CreateSubscriptionOptions,
+      callback: CreateSubscriptionCallback): void;
+  createSubscription(
+      topic: Topic|string, name: string,
+      callback: CreateSubscriptionCallback): void;
+  createSubscription(
+      topic: Topic|string, name: string,
+      optionsOrCallback?: CreateSubscriptionOptions|CreateSubscriptionCallback,
+      callback?: CreateSubscriptionCallback):
+      Promise<CreateSubscriptionResponse>|void {
     if (!is.string(topic) && !(topic instanceof Topic)) {
       throw new Error('A Topic is required for a new subscription.');
     }
@@ -300,8 +304,11 @@
     if (typeof topic === 'string') {
       topic = this.topic(topic);
     }
-    let options = typeof optionsOrCallback === 'object' ? optionsOrCallback : {} as CreateSubscriptionOptions;
-    callback = typeof optionsOrCallback === 'function' ? optionsOrCallback : callback;
+    let options = typeof optionsOrCallback === 'object' ?
+        optionsOrCallback :
+        {} as CreateSubscriptionOptions;
+    callback =
+        typeof optionsOrCallback === 'function' ? optionsOrCallback : callback;
 
     // Make a deep copy of options to not pollute caller object.
     options = extend(true, {}, options);
@@ -311,7 +318,8 @@
     delete options.gaxOpts;
     delete options.flowControl;
 
-    const metadata = Subscription.formatMetadata_(options as SubscriptionMetadataRaw);
+    const metadata =
+        Subscription.formatMetadata_(options as SubscriptionMetadataRaw);
 
     let subscriptionCtorOptions = flowControl ? {flowControl} : {};
     subscriptionCtorOptions = Object.assign(subscriptionCtorOptions, metadata);
@@ -323,38 +331,20 @@
     });
 
     this.request(
-<<<<<<< HEAD
-      {
-        client: 'SubscriberClient',
-        method: 'createSubscription',
-        reqOpts: reqOpts,
-        gaxOpts: gaxOpts,
-      },
-      function(err, resp) {
-        if (err) {
-          callback!(err, null, resp!);
-          return;
-        }
-        subscription.metadata = resp;
-        callback!(null, subscription, resp!);
-      }
-    );
-=======
         {
           client: 'SubscriberClient',
           method: 'createSubscription',
           reqOpts,
-          gaxOpts: options.gaxOpts,
+          gaxOpts,
         },
         (err, resp) => {
           if (err) {
-            callback(err, null, resp);
+            callback!(err, null, resp!);
             return;
           }
           subscription.metadata = resp;
-          callback(null, subscription, resp);
+          callback!(null, subscription, resp!);
         });
->>>>>>> d4592b1e
   }
 
   /**
@@ -387,40 +377,23 @@
    * });
    */
   createTopic(name: string, gaxOpts: CallOptions): Promise<CreateTopicResponse>;
-  createTopic(name: string, gaxOpts: CallOptions, callback?: CreateTopicCallback): void;
+  createTopic(
+      name: string, gaxOpts: CallOptions, callback?: CreateTopicCallback): void;
   createTopic(name: string, callback: CreateTopicCallback): void;
-  createTopic(name: string, gaxOptsOrCallback?: CallOptions|CreateTopicCallback, callback?: CreateTopicCallback): Promise<CreateTopicResponse>|void {
+  createTopic(
+      name: string, gaxOptsOrCallback?: CallOptions|CreateTopicCallback,
+      callback?: CreateTopicCallback): Promise<CreateTopicResponse>|void {
     const topic = this.topic(name);
     const reqOpts = {
       name: topic.name,
     };
-<<<<<<< HEAD
-
-    const gaxOpts = typeof gaxOptsOrCallback === 'object' ? gaxOptsOrCallback : {};
-    callback = typeof gaxOptsOrCallback === 'function' ? gaxOptsOrCallback : callback;
+
+    const gaxOpts =
+        typeof gaxOptsOrCallback === 'object' ? gaxOptsOrCallback : {};
+    callback =
+        typeof gaxOptsOrCallback === 'function' ? gaxOptsOrCallback : callback;
 
     this.request<Metadata>(
-      {
-        client: 'PublisherClient',
-        method: 'createTopic',
-        reqOpts: reqOpts,
-        gaxOpts: gaxOpts,
-      },
-      function(err, resp) {
-        if (err) {
-          callback!(err, null, resp);
-          return;
-        }
-        topic.metadata = resp;
-        callback!(null, topic, resp);
-      }
-    );
-=======
-    if (is.fn(gaxOpts)) {
-      callback = gaxOpts;
-      gaxOpts = {};
-    }
-    this.request(
         {
           client: 'PublisherClient',
           method: 'createTopic',
@@ -429,13 +402,12 @@
         },
         (err, resp) => {
           if (err) {
-            callback(err, null, resp);
+            callback!(err, null, resp);
             return;
           }
           topic.metadata = resp;
-          callback(null, topic, resp);
+          callback!(null, topic, resp);
         });
->>>>>>> d4592b1e
   }
   /**
    * Determine the appropriate endpoint to use for API requests, first trying
@@ -783,7 +755,9 @@
    * @param {object} config.reqOpts Request options.
    * @param {function} [callback] The callback function.
    */
-  request<TResponse = {}>(config: RequestConfig, callback: RequestCallback<TResponse>) {
+  // tslint:disable-next-line:no-any
+  request<TResponse = any>(
+      config: RequestConfig, callback: RequestCallback<TResponse>) {
     const self = this;
     this.getClient_(config, (err, client) => {
       if (err) {
