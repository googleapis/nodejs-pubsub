/*!
 * Copyright 2020-2024 Google LLC
 * Licensed under the Apache License, Version 2.0 (the "License");
 * you may not use this file except in compliance with the License.
 * You may obtain a copy of the License at
 *
 *      http://www.apache.org/licenses/LICENSE-2.0
 *
 * Unless required by applicable law or agreed to in writing, software
 * distributed under the License is distributed on an "AS IS" BASIS,
 * WITHOUT WARRANTIES OR CONDITIONS OF ANY KIND, either express or implied.
 * See the License for the specific language governing permissions and
 * limitations under the License.
 */

import {
  Tracer,
  SpanContext,
  Span,
  context,
  trace,
  propagation,
  SpanKind,
  TextMapGetter,
  TextMapSetter,
  ROOT_CONTEXT,
  Context,
  Link,
} from '@opentelemetry/api';
import {Attributes, PubsubMessage} from './publisher/pubsub-message';
import {Duration} from './temporal';

export {Span};

// We need this to get the library version.
// eslint-disable-next-line @typescript-eslint/no-var-requires
const packageJson = require('../../package.json');

/**
 * Instantiates a Opentelemetry tracer for the library
 *
 * @private
 * @internal
 */
let cachedTracer: Tracer | undefined;
function getTracer(): Tracer {
  const tracer =
    cachedTracer ??
    trace.getTracer('@google-cloud/pubsub', packageJson.version);
  cachedTracer = tracer;
  return cachedTracer;
}

/**
 * Determination of the level of OTel support we're providing.
 *
 * @private
 * @internal
 */
export enum OpenTelemetryLevel {
  /**
   * None: OTel support is not enabled because we found no trace provider, or
   * the user has not enabled it.
   */
  None = 0,

  /**
   * Modern: We will only inject/extract the modern propagation attribute.
   */
  Modern = 2,
}

// True if user code elsewhere wants to enable OpenTelemetry support.
let globallyEnabled = false;

/**
 * Manually set the OpenTelemetry enabledness.
 *
 * @param enabled The enabled flag to use, to override any automated methods.
 * @private
 * @internal
 */
export function setGloballyEnabled(enabled: boolean) {
  globallyEnabled = enabled;
}

/**
 * Tries to divine what sort of OpenTelemetry we're supporting. See the enum
 * for the meaning of the values, and other notes.
 *
 * @private
 * @internal
 */
export function isEnabled(): OpenTelemetryLevel {
  return globallyEnabled ? OpenTelemetryLevel.Modern : OpenTelemetryLevel.None;
}

/**
 * Our Carrier object for propagation is anything with an 'attributes'
 * object, which is one of several possible Message classes. (They're
 * different for publish and subscribe.)
 *
 * Also we add a parentSpan optional member for passing around the
 * actual Span object within the client library. This can be a publish
 * or subscriber span, depending on the context.
 *
 * @private
 */
export interface MessageWithAttributes {
  attributes?: Attributes | null | undefined;
  parentSpan?: Span;
}

/**
 * Implements common members for the TextMap getter and setter interfaces for Pub/Sub messages.
 *
 * @private
 * @internal
 */
export class PubsubMessageGetSet {
  static keyPrefix = 'googclient_';

  keys(carrier: MessageWithAttributes): string[] {
    return Object.getOwnPropertyNames(carrier.attributes)
      .filter(n => n.startsWith(PubsubMessageGetSet.keyPrefix))
      .map(n => n.substring(PubsubMessageGetSet.keyPrefix.length));
  }

  protected attributeName(key: string): string {
    return `${PubsubMessageGetSet.keyPrefix}${key}`;
  }
}

/**
 * Implements the TextMap getter interface for Pub/Sub messages.
 *
 * @private
 * @internal
 */
export class PubsubMessageGet
  extends PubsubMessageGetSet
  implements TextMapGetter<MessageWithAttributes>
{
  get(
    carrier: MessageWithAttributes,
    key: string,
  ): string | string[] | undefined {
    return carrier?.attributes?.[this.attributeName(key)];
  }
}

/**
 * Implements the TextMap setter interface for Pub/Sub messages.
 *
 * @private
 * @internal
 */
export class PubsubMessageSet
  extends PubsubMessageGetSet
  implements TextMapSetter<MessageWithAttributes>
{
  set(carrier: MessageWithAttributes, key: string, value: string): void {
    if (!carrier.attributes) {
      carrier.attributes = {};
    }
    carrier.attributes[this.attributeName(key)] = value;
  }
}

/**
 * The getter to use when calling extract() on a Pub/Sub message.
 *
 * @private
 * @internal
 */
export const pubsubGetter = new PubsubMessageGet();

/**
 * The setter to use when calling inject() on a Pub/Sub message.
 *
 * @private
 * @internal
 */
export const pubsubSetter = new PubsubMessageSet();

/**
 * Description of the data structure passed for span attributes.
 *
 * @private
 * @internal
 */
export interface SpanAttributes {
  [x: string]: string | number | boolean;
}

/**
 * Converts a SpanContext to a full Context, as needed.
 *
 * @private
 * @internal
 */
export function spanContextToContext(
  parent?: SpanContext,
): Context | undefined {
  return parent ? trace.setSpanContext(context.active(), parent) : undefined;
}

/**
 * The modern propagation attribute name.
 *
 * Technically this is determined by the OpenTelemetry library, but
 * in practice, it follows the W3C spec, so this should be the right
 * one. The only thing we're using it for, anyway, is emptying user
 * supplied attributes.
 *
 * @private
 * @internal
 */
export const modernAttributeName = 'googclient_traceparent';

export interface AttributeParams {
  // Fully qualified.
  topicName?: string;
  subName?: string;

  // These are generally split from the fully qualified names.
  projectId?: string;
  topicId?: string;
  subId?: string;
}

/**
 * Break down the subscription's full name into its project and ID.
 *
 * @private
 * @internal
 */
export function getSubscriptionInfo(fullName: string): AttributeParams {
  const results = fullName.match(/projects\/([^/]+)\/subscriptions\/(.+)/);
  if (!results?.[0]) {
    return {
      subName: fullName,
    };
  }

  return {
    subName: fullName,
    projectId: results[1],
    subId: results[2],
  };
}

/**
 * Break down the subscription's full name into its project and ID.
 *
 * @private
 * @internal
 */
export function getTopicInfo(fullName: string): AttributeParams {
  const results = fullName.match(/projects\/([^/]+)\/topics\/(.+)/);
  if (!results?.[0]) {
    return {
      topicName: fullName,
    };
  }

  return {
    topicName: fullName,
    projectId: results[1],
    topicId: results[2],
  };
}

// Determines if a trace is to be sampled. There doesn't appear to be a sanctioned
// way to do this currently (isRecording does something different).
//
// Based on this: https://github.com/open-telemetry/opentelemetry-js/issues/4193
function isSampled(span: Span) {
  const FLAG_MASK_SAMPLED = 0x1;
  const spanContext = span.spanContext();
  const traceFlags = spanContext?.traceFlags;
  const sampled = !!(
    traceFlags && (traceFlags & FLAG_MASK_SAMPLED) === FLAG_MASK_SAMPLED
  );

  return sampled;
}

/**
 * Contains utility methods for creating spans.
 *
 * @private
 * @internal
 */
export class PubsubSpans {
  static createAttributes(
    params: AttributeParams,
    message?: PubsubMessage,
    caller?: string,
<<<<<<< HEAD
    operation?: string
=======
>>>>>>> 4108a691
  ): SpanAttributes {
    const destinationName = params.topicName ?? params.subName;
    const destinationId = params.topicId ?? params.subId;
    const projectId = params.projectId;

    // Purposefully leaving this debug check here as a comment - this should
    // always be true, but we don't want to fail in prod if it's not.
    /*if (
      (params.topicName && params.subName) ||
      (!destinationName && !projectId && !destinationId)
    ) {
      throw new Error(
        'One of topicName or subName must be specified, and must be fully qualified'
      );
    }*/

    const spanAttributes = {
      // Add Opentelemetry semantic convention attributes to the span, based on:
      // https://github.com/open-telemetry/semantic-conventions/blob/v1.24.0/docs/messaging/messaging-spans.md
      ['messaging.system']: 'gcp_pubsub',
      ['messaging.destination.name']: destinationId ?? destinationName,
      ['gcp.project_id']: projectId,
      ['code.function']: caller ?? 'unknown',
    } as SpanAttributes;

    if (message) {
      if (message.calculatedSize) {
        spanAttributes['messaging.message.envelope.size'] =
          message.calculatedSize;
      } else {
        if (message.data?.length) {
          spanAttributes['messaging.message.envelope.size'] =
            message.data?.length;
        }
      }
      if (message.orderingKey) {
        spanAttributes['messaging.gcp_pubsub.message.ordering_key'] =
          message.orderingKey;
      }
      if (message.isExactlyOnceDelivery) {
        spanAttributes['messaging.gcp_pubsub.message.exactly_once_delivery'] =
          message.isExactlyOnceDelivery;
      }
      if (message.ackId) {
        spanAttributes['messaging.gcp_pubsub.message.ack_id'] = message.ackId;
      }
      if (operation) {
        spanAttributes['messaging.operation'] = operation;
      }
    }

    return spanAttributes;
  }

  static createPublisherSpan(
    message: PubsubMessage,
    topicName: string,
    caller: string,
  ): Span | undefined {
    if (!globallyEnabled) {
      return undefined;
    }

    const topicInfo = getTopicInfo(topicName);
    const span: Span = getTracer().startSpan(`${topicName} create`, {
      kind: SpanKind.PRODUCER,
      attributes: PubsubSpans.createAttributes(
        topicInfo,
        message,
        caller,
        'create'
      ),
    });
    if (topicInfo.topicId) {
      span.updateName(`${topicInfo.topicId} create`);
      span.setAttribute('messaging.destination.name', topicInfo.topicId);
    }

    return span;
  }

  static updatePublisherTopicName(span: Span, topicName: string) {
    const topicInfo = getTopicInfo(topicName);
    if (topicInfo.topicId) {
      span.updateName(`${topicInfo.topicId} create`);
      span.setAttribute('messaging.destination.name', topicInfo.topicId);
    } else {
      span.updateName(`${topicName} create`);
    }
    if (topicInfo.projectId) {
      span.setAttribute('gcp.project_id', topicInfo.projectId);
    }
  }

  static createReceiveSpan(
    message: PubsubMessage,
    subName: string,
    parent: Context | undefined,
    caller: string,
  ): Span | undefined {
    if (!globallyEnabled) {
      return undefined;
    }

    const subInfo = getSubscriptionInfo(subName);
    const name = `${subInfo.subId ?? subName} subscribe`;
    const attributes = this.createAttributes(
      subInfo,
      message,
      caller,
      'receive'
    );
    if (subInfo.subId) {
      attributes['messaging.destination.name'] = subInfo.subId;
    }

    if (context) {
      return getTracer().startSpan(
        name,
        {
          kind: SpanKind.CONSUMER,
          attributes,
        },
        parent,
      );
    } else {
      return getTracer().startSpan(name, {
        kind: SpanKind.CONSUMER,
        attributes,
      });
    }
  }

  static createChildSpan(
    name: string,
    message?: PubsubMessage,
    parentSpan?: Span,
    attributes?: SpanAttributes,
  ): Span | undefined {
    if (!globallyEnabled) {
      return undefined;
    }

    const parent = message?.parentSpan ?? parentSpan;
    if (parent) {
      return getTracer().startSpan(
        name,
        {
          kind: SpanKind.INTERNAL,
          attributes: attributes ?? {},
        },
        spanContextToContext(parent.spanContext()),
      );
    } else {
      return undefined;
    }
  }

  static createPublishFlowSpan(message: PubsubMessage): Span | undefined {
    return PubsubSpans.createChildSpan('publisher flow control', message);
  }

  static createPublishSchedulerSpan(message: PubsubMessage): Span | undefined {
    return PubsubSpans.createChildSpan('publisher batching', message);
  }

  static createPublishRpcSpan(
    messages: MessageWithAttributes[],
    topicName: string,
    caller: string,
  ): Span | undefined {
    if (!globallyEnabled) {
      return undefined;
    }

    const spanAttributes = PubsubSpans.createAttributes(
      getTopicInfo(topicName),
      undefined,
      caller,
<<<<<<< HEAD
      'create'
=======
>>>>>>> 4108a691
    );
    const links: Link[] = messages
      .filter(m => m.parentSpan && isSampled(m.parentSpan))
      .map(m => ({context: m.parentSpan!.spanContext()}) as Link)
      .filter(l => l.context);
    const span: Span = getTracer().startSpan(
      `${topicName} send`,
      {
        kind: SpanKind.PRODUCER,
        attributes: spanAttributes,
        links,
      },
      ROOT_CONTEXT,
    );
    span?.setAttribute('messaging.batch.message_count', messages.length);
    if (span) {
      // Also attempt to link from message spans back to the publish RPC span.
      messages.forEach(m => {
        if (m.parentSpan && isSampled(m.parentSpan)) {
          m.parentSpan.addLink({context: span.spanContext()});
        }
      });
    }

    return span;
  }

  static createAckRpcSpan(
    messageSpans: (Span | undefined)[],
    subName: string,
    caller: string,
  ): Span | undefined {
    if (!globallyEnabled) {
      return undefined;
    }

    const subInfo = getSubscriptionInfo(subName);

    const spanAttributes = PubsubSpans.createAttributes(
      subInfo,
      undefined,
      caller,
<<<<<<< HEAD
      'receive'
=======
>>>>>>> 4108a691
    );
    const links: Link[] = messageSpans
      .filter(m => m && isSampled(m))
      .map(m => ({context: m!.spanContext()}) as Link)
      .filter(l => l.context);
    const span: Span = getTracer().startSpan(
      `${subInfo.subId ?? subInfo.subName} ack`,
      {
        kind: SpanKind.CONSUMER,
        attributes: spanAttributes,
        links,
      },
      ROOT_CONTEXT,
    );

    span?.setAttribute('messaging.batch.message_count', messageSpans.length);

    if (span) {
      // Also attempt to link from the subscribe span(s) back to the publish RPC span.
      messageSpans.forEach(m => {
        if (m && isSampled(m)) {
          m.addLink({context: span.spanContext()});
        }
      });
    }

    return span;
  }

  static createModackRpcSpan(
    messageSpans: (Span | undefined)[],
    subName: string,
    type: 'modack' | 'nack',
    caller: string,
    deadline?: Duration,
    isInitial?: boolean,
  ): Span | undefined {
    if (!globallyEnabled) {
      return undefined;
    }

    const subInfo = getSubscriptionInfo(subName);

    const spanAttributes = PubsubSpans.createAttributes(
      subInfo,
      undefined,
      caller,
<<<<<<< HEAD
      'receive'
=======
>>>>>>> 4108a691
    );
    const links: Link[] = messageSpans
      .filter(m => m && isSampled(m))
      .map(m => ({context: m!.spanContext()}) as Link)
      .filter(l => l.context);
    const span: Span = getTracer().startSpan(
      `${subInfo.subId ?? subInfo.subName} ${type}`,
      {
        kind: SpanKind.CONSUMER,
        attributes: spanAttributes,
        links,
      },
      ROOT_CONTEXT,
    );

    span?.setAttribute('messaging.batch.message_count', messageSpans.length);

    if (span) {
      // Also attempt to link from the subscribe span(s) back to the publish RPC span.
      messageSpans.forEach(m => {
        if (m && isSampled(m)) {
          m.addLink({context: span.spanContext()});
        }
      });
    }

    if (deadline) {
      span?.setAttribute(
        'messaging.gcp_pubsub.message.ack_deadline_seconds',
        deadline.totalOf('second'),
      );
    }

    if (isInitial !== undefined) {
      span?.setAttribute('messaging.gcp_pubsub.is_receipt_modack', isInitial);
    }

    return span;
  }

  static createReceiveFlowSpan(
    message: MessageWithAttributes,
  ): Span | undefined {
    return PubsubSpans.createChildSpan(
      'subscriber concurrency control',
      message,
    );
  }

  static createReceiveSchedulerSpan(
    message: MessageWithAttributes,
  ): Span | undefined {
    return PubsubSpans.createChildSpan('subscriber scheduler', message);
  }

  static createReceiveProcessSpan(
    message: MessageWithAttributes,
    subName: string,
  ): Span | undefined {
    const subInfo = getSubscriptionInfo(subName);
    return PubsubSpans.createChildSpan(
      `${subInfo.subId ?? subName} process`,
      message,
    );
  }

  static setReceiveProcessResult(span: Span, isAck: boolean) {
    span?.setAttribute('messaging.gcp_pubsub.result', isAck ? 'ack' : 'nack');
  }
}

/**
 * Creates and manipulates Pub/Sub-related events on spans.
 *
 * @private
 * @internal
 */
export class PubsubEvents {
  static addEvent(
    text: string,
    message: MessageWithAttributes,
    attributes?: Attributes,
  ): void {
    const parent = message.parentSpan;
    if (!parent) {
      return;
    }

    parent.addEvent(text, attributes);
  }

  static publishStart(message: MessageWithAttributes) {
    PubsubEvents.addEvent('publish start', message);
  }

  static publishEnd(message: MessageWithAttributes) {
    PubsubEvents.addEvent('publish end', message);
  }

  static ackStart(message: MessageWithAttributes) {
    PubsubEvents.addEvent('ack start', message);
  }

  static ackEnd(message: MessageWithAttributes) {
    PubsubEvents.addEvent('ack end', message);
  }

  static modackStart(message: MessageWithAttributes) {
    PubsubEvents.addEvent('modack start', message);
  }

  static modackEnd(message: MessageWithAttributes) {
    PubsubEvents.addEvent('modack end', message);
  }

  static nackStart(message: MessageWithAttributes) {
    PubsubEvents.addEvent('nack start', message);
  }

  static nackEnd(message: MessageWithAttributes) {
    PubsubEvents.addEvent('nack end', message);
  }

  static ackCalled(span: Span) {
    span.addEvent('ack called');
  }

  static nackCalled(span: Span) {
    span.addEvent('nack called');
  }

  static modAckCalled(span: Span, deadline: Duration) {
    // User-called modAcks are never initial ones.
    span.addEvent('modack called', {
      'messaging.gcp_pubsub.modack_deadline_seconds': `${deadline.totalOf(
        'second',
      )}`,
      'messaging.gcp_pubsub.is_receipt_modack': 'false',
    });
  }

  static modAckStart(
    message: MessageWithAttributes,
    deadline: Duration,
    isInitial: boolean,
  ) {
    PubsubEvents.addEvent('modack start', message, {
      'messaging.gcp_pubsub.modack_deadline_seconds': `${deadline.totalOf(
        'second',
      )}`,
      'messaging.gcp_pubsub.is_receipt_modack': isInitial ? 'true' : 'false',
    });
  }

  static modAckEnd(message: MessageWithAttributes) {
    PubsubEvents.addEvent('modack end', message);
  }

  // Add this event any time the process is shut down before processing
  // of the message can complete.
  static shutdown(message: MessageWithAttributes) {
    PubsubEvents.addEvent('shutdown', message);
  }
}

/**
 * Injects the trace context into a Pub/Sub message (or other object with
 * an 'attributes' object) for propagation.
 *
 * This is for the publish side.
 *
 * @private
 * @internal
 */
export function injectSpan(span: Span, message: MessageWithAttributes): void {
  if (!globallyEnabled) {
    return;
  }

  if (!message.attributes) {
    message.attributes = {};
  }

  if (message.attributes[modernAttributeName]) {
    console.warn(
      `${modernAttributeName} key set as message attribute, but will be overridden.`,
    );

    delete message.attributes[modernAttributeName];
  }

  // Always do propagation injection with the trace context.
  const context = trace.setSpanContext(ROOT_CONTEXT, span.spanContext());
  propagation.inject(context, message, pubsubSetter);

  // Also put the direct reference to the Span object for while we're
  // passing it around in the client library.
  message.parentSpan = span;
}

/**
 * Returns true if this message potentially contains a span context.
 *
 * @private
 * @internal
 */
export function containsSpanContext(message: MessageWithAttributes): boolean {
  if (message.parentSpan) {
    return true;
  }

  if (!message.attributes) {
    return false;
  }

  const keys = Object.getOwnPropertyNames(message.attributes);
  return !!keys.find(n => n === modernAttributeName);
}

/**
 * Extracts the trace context from a Pub/Sub message (or other object with
 * an 'attributes' object) from a propagation, for receive processing. If no
 * context was present, create a new parent span.
 *
 * This is for the receive side.
 *
 * @private
 * @internal
 */
export function extractSpan(
  message: MessageWithAttributes,
  subName: string,
): Span | undefined {
  if (!globallyEnabled) {
    return undefined;
  }

  if (message.parentSpan) {
    return message.parentSpan;
  }

  const keys = Object.getOwnPropertyNames(message.attributes ?? {});

  let context: Context | undefined;

  if (keys.includes(modernAttributeName)) {
    context = propagation.extract(ROOT_CONTEXT, message, pubsubGetter);
  }

  const span = PubsubSpans.createReceiveSpan(
    message,
    subName,
    context,
    'extractSpan',
  );
  message.parentSpan = span;
  return span;
}<|MERGE_RESOLUTION|>--- conflicted
+++ resolved
@@ -297,10 +297,7 @@
     params: AttributeParams,
     message?: PubsubMessage,
     caller?: string,
-<<<<<<< HEAD
     operation?: string
-=======
->>>>>>> 4108a691
   ): SpanAttributes {
     const destinationName = params.topicName ?? params.subName;
     const destinationId = params.topicId ?? params.subId;
@@ -480,10 +477,7 @@
       getTopicInfo(topicName),
       undefined,
       caller,
-<<<<<<< HEAD
       'create'
-=======
->>>>>>> 4108a691
     );
     const links: Link[] = messages
       .filter(m => m.parentSpan && isSampled(m.parentSpan))
@@ -526,10 +520,7 @@
       subInfo,
       undefined,
       caller,
-<<<<<<< HEAD
       'receive'
-=======
->>>>>>> 4108a691
     );
     const links: Link[] = messageSpans
       .filter(m => m && isSampled(m))
@@ -577,10 +568,7 @@
       subInfo,
       undefined,
       caller,
-<<<<<<< HEAD
       'receive'
-=======
->>>>>>> 4108a691
     );
     const links: Link[] = messageSpans
       .filter(m => m && isSampled(m))
